/**
 * Marlin 3D Printer Firmware
 * Copyright (C) 2016 MarlinFirmware [https://github.com/MarlinFirmware/Marlin]
 *
 * Based on Sprinter and grbl.
 * Copyright (C) 2011 Camiel Gubbels / Erik van der Zalm
 *
 * This program is free software: you can redistribute it and/or modify
 * it under the terms of the GNU General Public License as published by
 * the Free Software Foundation, either version 3 of the License, or
 * (at your option) any later version.
 *
 * This program is distributed in the hope that it will be useful,
 * but WITHOUT ANY WARRANTY; without even the implied warranty of
 * MERCHANTABILITY or FITNESS FOR A PARTICULAR PURPOSE.  See the
 * GNU General Public License for more details.
 *
 * You should have received a copy of the GNU General Public License
 * along with this program.  If not, see <http://www.gnu.org/licenses/>.
 *
 */

/**
 * ultralcd_impl_DOGM.h
 *
 * Graphics LCD implementation for 128x64 pixel LCDs by STB for ErikZalm/Marlin
 * Demonstrator: http://www.reprap.org/wiki/STB_Electronics
 * License: http://opensource.org/licenses/BSD-3-Clause
 *
 * With the use of:
 * u8glib by Oliver Kraus
 * https://github.com/olikraus/U8glib_Arduino
 * License: http://opensource.org/licenses/BSD-3-Clause
 */

#ifndef ULTRALCD_IMPL_DOGM_H
#define ULTRALCD_IMPL_DOGM_H

#include "../inc/MarlinConfig.h"

/**
 * Implementation of the LCD display routines for a DOGM128 graphic display.
 * These are common LCD 128x64 pixel graphic displays.
 */
#include "ultralcd.h"

/*
#if ENABLED(U8GLIB_ST7565_64128N)
  #include "dogm/ultralcd_st7565_u8glib_VIKI.h"
#elif ENABLED(U8GLIB_ST7920)
  #include "dogm/ultralcd_st7920_u8glib_rrd.h"
#endif
*/

#include "dogm/dogm_bitmaps.h"

#if ENABLED(USE_ST7920_LIGHTWEIGHT_UI)
  typedef const __FlashStringHelper *progmem_str;
  #include "dogm/ultralcd_impl_st7920_lite_status_screen_impl.h"
#endif

#if ENABLED(SDSUPPORT)
  #include "../libs/duration_t.h"
#endif

#include <U8glib.h>
#include "dogm/HAL_LCD_class_defines.h"

#if ENABLED(AUTO_BED_LEVELING_UBL)
  #include "../feature/bedlevel/ubl/ubl.h"
#endif

// Only Western languages support big / small fonts
#if DISABLED(DISPLAY_CHARSET_ISO10646_1)
  #undef USE_BIG_EDIT_FONT
  #undef USE_SMALL_INFOFONT
#endif

#if ENABLED(USE_SMALL_INFOFONT)
  #include "dogm/dogm_font_data_6x9_marlin.h"
  #define FONT_STATUSMENU_NAME u8g_font_6x9
#else
  #define FONT_STATUSMENU_NAME FONT_MENU_NAME
#endif

#include "dogm/dogm_font_data_Marlin_symbols.h"   // The Marlin special symbols
#define FONT_SPECIAL_NAME Marlin_symbols

#if DISABLED(SIMULATE_ROMFONT)
  #if ENABLED(DISPLAY_CHARSET_ISO10646_1)
    #include "dogm/dogm_font_data_ISO10646_1.h"
    #define FONT_MENU_NAME ISO10646_1_5x7
  #elif ENABLED(DISPLAY_CHARSET_ISO10646_PL)
    #include "dogm/dogm_font_data_ISO10646_1_PL.h"
    #define FONT_MENU_NAME ISO10646_1_PL_5x7
  #elif ENABLED(DISPLAY_CHARSET_ISO10646_5)
    #include "dogm/dogm_font_data_ISO10646_5_Cyrillic.h"
    #define FONT_MENU_NAME ISO10646_5_Cyrillic_5x7
  #elif ENABLED(DISPLAY_CHARSET_ISO10646_KANA)
    #include "dogm/dogm_font_data_ISO10646_Kana.h"
    #define FONT_MENU_NAME ISO10646_Kana_5x7
  #elif ENABLED(DISPLAY_CHARSET_ISO10646_GREEK)
    #include "dogm/dogm_font_data_ISO10646_Greek.h"
    #define FONT_MENU_NAME ISO10646_Greek_5x7
  #elif ENABLED(DISPLAY_CHARSET_ISO10646_CN)
    #include "dogm/dogm_font_data_ISO10646_CN.h"
    #define FONT_MENU_NAME ISO10646_CN
    #define TALL_FONT_CORRECTION 1
  #elif ENABLED(DISPLAY_CHARSET_ISO10646_TR)
    #include "dogm/dogm_font_data_ISO10646_1_tr.h"
    #define FONT_MENU_NAME ISO10646_TR
  #elif ENABLED(DISPLAY_CHARSET_ISO10646_CZ)
    #include "dogm/dogm_font_data_ISO10646_CZ.h"
    #define FONT_MENU_NAME ISO10646_CZ
  #elif ENABLED(DISPLAY_CHARSET_ISO10646_SK)
    #include "dogm/dogm_font_data_ISO10646_SK.h"
    #define FONT_MENU_NAME ISO10646_SK
  #else // fall-back
    #include "dogm/dogm_font_data_ISO10646_1.h"
    #define FONT_MENU_NAME ISO10646_1_5x7
  #endif
#else // SIMULATE_ROMFONT
  #if DISPLAY_CHARSET_HD44780 == JAPANESE
    #include "dogm/dogm_font_data_HD44780_J.h"
    #define FONT_MENU_NAME HD44780_J_5x7
  #elif DISPLAY_CHARSET_HD44780 == WESTERN
    #include "dogm/dogm_font_data_HD44780_W.h"
    #define FONT_MENU_NAME HD44780_W_5x7
  #elif DISPLAY_CHARSET_HD44780 == CYRILLIC
    #include "dogm/dogm_font_data_HD44780_C.h"
    #define FONT_MENU_NAME HD44780_C_5x7
  #else // fall-back
    #include "dogm/dogm_font_data_ISO10646_1.h"
    #define FONT_MENU_NAME ISO10646_1_5x7
  #endif
#endif // SIMULATE_ROMFONT

//#define FONT_STATUSMENU_NAME FONT_MENU_NAME

#define FONT_STATUSMENU 1
#define FONT_SPECIAL 2
#define FONT_MENU_EDIT 3
#define FONT_MENU 4

// DOGM parameters (size in pixels)
#define DOG_CHAR_WIDTH         6
#define DOG_CHAR_HEIGHT        12
#if ENABLED(USE_BIG_EDIT_FONT)
  #define FONT_MENU_EDIT_NAME u8g_font_9x18
  #define DOG_CHAR_WIDTH_EDIT  9
  #define DOG_CHAR_HEIGHT_EDIT 18
#else
  #define FONT_MENU_EDIT_NAME FONT_MENU_NAME
  #define DOG_CHAR_WIDTH_EDIT  DOG_CHAR_WIDTH
  #define DOG_CHAR_HEIGHT_EDIT DOG_CHAR_HEIGHT
#endif

#ifndef TALL_FONT_CORRECTION
  #define TALL_FONT_CORRECTION 0
#endif

#define START_COL              0

// LCD selection
#if ENABLED(REPRAPWORLD_GRAPHICAL_LCD)
  #ifdef DISABLED(SDSUPPORT) && (LCD_PINS_D4 == SCK_PIN) && (LCD_PINS_ENABLE == MOSI_PIN)
    U8GLIB_ST7920_128X64_4X u8g(LCD_PINS_RS); // 2 stripes, HW SPI (shared with SD card)
  #else
    U8GLIB_ST7920_128X64_4X u8g(LCD_PINS_D4, LCD_PINS_ENABLE, LCD_PINS_RS); // Original u8glib device. 2 stripes, SW SPI
  #endif

#elif ENABLED(U8GLIB_ST7920)
  // RepRap Discount Full Graphics Smart Controller
  #if DISABLED(SDSUPPORT) && (LCD_PINS_D4 == SCK_PIN) && (LCD_PINS_ENABLE == MOSI_PIN)
    U8GLIB_ST7920_128X64_4X_HAL u8g(LCD_PINS_RS); // 2 stripes, HW SPI (shared with SD card, on AVR does not use standard LCD adapter)
  #else
    //U8GLIB_ST7920_128X64_4X u8g(LCD_PINS_D4, LCD_PINS_ENABLE, LCD_PINS_RS); // Original u8glib device. 2 stripes, SW SPI
    U8GLIB_ST7920_128X64_RRD u8g(LCD_PINS_D4, LCD_PINS_ENABLE, LCD_PINS_RS); // Number of stripes can be adjusted in ultralcd_st7920_u8glib_rrd.h with PAGE_HEIGHT
                                                                           // AVR version ignores these pin settings
                                                                           // HAL version uses these pin settings
  #endif

#elif ENABLED(CARTESIO_UI)
  // The CartesioUI display
    //U8GLIB_DOGM128_2X u8g(DOGLCD_SCK, DOGLCD_MOSI, DOGLCD_CS, DOGLCD_A0); // 4 stripes
    U8GLIB_DOGM128_2X u8g(DOGLCD_CS, DOGLCD_A0); // 4 stripes

#elif ENABLED(U8GLIB_LM6059_AF)
  // Based on the Adafruit ST7565 (http://www.adafruit.com/products/250)
    //U8GLIB_LM6059 u8g(DOGLCD_CS, DOGLCD_A0);  // 8 stripes
    U8GLIB_LM6059_2X u8g(DOGLCD_CS, DOGLCD_A0); // 4 stripes

#elif ENABLED(U8GLIB_ST7565_64128N)
  // The MaKrPanel, Mini Viki, and Viki 2.0, ST7565 controller
  #if DOGLCD_SCK == SCK_PIN && DOGLCD_MOSI == MOSI_PIN
    U8GLIB_64128N_2X_HAL u8g(DOGLCD_CS, DOGLCD_A0);  // using HW-SPI
  #else
    U8GLIB_64128N_2X_HAL u8g(DOGLCD_SCK, DOGLCD_MOSI, DOGLCD_CS, DOGLCD_A0);  // using SW-SPI
  #endif

#elif ENABLED(MKS_12864OLED_SSD1306)
  // MKS 128x64 (SSD1306) OLED I2C LCD
    U8GLIB_SSD1306_128X64 u8g(DOGLCD_SCK, DOGLCD_MOSI, DOGLCD_CS, DOGLCD_A0);      // 8 stripes
    //U8GLIB_SSD1306_128X64_2X u8g(DOGLCD_SCK, DOGLCD_MOSI, DOGLCD_CS, DOGLCD_A0); // 4 stripes

#elif ENABLED(U8GLIB_SSD1306)
  // Generic support for SSD1306 OLED I2C LCDs
    //U8GLIB_SSD1306_128X64_2X_I2C_2_WIRE  u8g(U8G_I2C_OPT_NONE | U8G_I2C_OPT_FAST); // 4 stripes
    U8GLIB_SSD1306_128X64_2X u8g(U8G_I2C_OPT_NONE | U8G_I2C_OPT_FAST); // 4 stripes

#elif ENABLED(MKS_12864OLED)
  // MKS 128x64 (SH1106) OLED I2C LCD
    U8GLIB_SH1106_128X64 u8g(DOGLCD_SCK, DOGLCD_MOSI, DOGLCD_CS, DOGLCD_A0);      // 8 stripes
    //U8GLIB_SH1106_128X64_2X u8g(DOGLCD_SCK, DOGLCD_MOSI, DOGLCD_CS, DOGLCD_A0); // 4 stripes
#elif ENABLED(U8GLIB_SH1106)
  // Generic support for SH1106 OLED I2C LCDs
    //U8GLIB_SH1106_128X64_2X_I2C_2_WIRE  u8g(U8G_I2C_OPT_NONE | U8G_I2C_OPT_FAST); // 4 stripes
    U8GLIB_SH1106_128X64_2X u8g(U8G_I2C_OPT_NONE | U8G_I2C_OPT_FAST); // 4 stripes
#elif ENABLED(U8GLIB_SSD1309)
  // Generic support for SSD1309 OLED I2C LCDs
  U8GLIB_SSD1309_128X64 u8g(U8G_I2C_OPT_NONE | U8G_I2C_OPT_FAST);
#elif ENABLED(MINIPANEL)
  // The MINIPanel display
    //U8GLIB_MINI12864 u8g(DOGLCD_CS, DOGLCD_A0);  // 8 stripes
    U8GLIB_MINI12864_2X u8g(DOGLCD_CS, DOGLCD_A0); // 4 stripes
#else
  // for regular DOGM128 display with HW-SPI
    //U8GLIB_DOGM128 u8g(DOGLCD_CS, DOGLCD_A0);  // HW-SPI Com: CS, A0  // 8 stripes
    U8GLIB_DOGM128_2X u8g(DOGLCD_CS, DOGLCD_A0);  // HW-SPI Com: CS, A0 // 4 stripes
#endif

#ifndef LCD_PIXEL_WIDTH
  #define LCD_PIXEL_WIDTH 128
#endif
#ifndef LCD_PIXEL_HEIGHT
  #define LCD_PIXEL_HEIGHT 64
#endif

#include "utf_mapper.h"

int16_t lcd_contrast; // Initialized by settings.load()
static char currentfont = 0;

// The current graphical page being rendered
u8g_page_t &page = ((u8g_pb_t *)((u8g.getU8g())->dev->dev_mem))->p;

// For selective rendering within a Y range
#define PAGE_UNDER(yb) (u8g.getU8g()->current_page.y0 <= (yb))
#define PAGE_CONTAINS(ya, yb) (PAGE_UNDER(yb) && u8g.getU8g()->current_page.y1 >= (ya))

static void lcd_setFont(const char font_nr) {
  switch (font_nr) {
    case FONT_STATUSMENU : {u8g.setFont(FONT_STATUSMENU_NAME); currentfont = FONT_STATUSMENU;}; break;
    case FONT_MENU       : {u8g.setFont(FONT_MENU_NAME); currentfont = FONT_MENU;}; break;
    case FONT_SPECIAL    : {u8g.setFont(FONT_SPECIAL_NAME); currentfont = FONT_SPECIAL;}; break;
    case FONT_MENU_EDIT  : {u8g.setFont(FONT_MENU_EDIT_NAME); currentfont = FONT_MENU_EDIT;}; break;
    break;
  }
}

void lcd_print(const char c) {
  if (WITHIN(c, 1, LCD_STR_SPECIAL_MAX)) {
    u8g.setFont(FONT_SPECIAL_NAME);
    u8g.print(c);
    lcd_setFont(currentfont);
  }
  else charset_mapper(c);
}

char lcd_print_and_count(const char c) {
  if (WITHIN(c, 1, LCD_STR_SPECIAL_MAX)) {
    u8g.setFont(FONT_SPECIAL_NAME);
    u8g.print(c);
    lcd_setFont(currentfont);
    return 1;
  }
  else return charset_mapper(c);
}

/**
 * Core LCD printing functions
 * On DOGM all strings go through a filter for utf
 * But only use lcd_print_utf and lcd_printPGM_utf for translated text
 */
void lcd_print(const char *str) { while (*str) lcd_print(*str++); }
void lcd_printPGM(const char *str) { while (const char c = pgm_read_byte(str)) lcd_print(c), ++str; }

void lcd_print_utf(const char *str, uint8_t n=LCD_WIDTH) {
  char c;
  while (n && (c = *str)) n -= charset_mapper(c), ++str;
}

void lcd_printPGM_utf(const char *str, uint8_t n=LCD_WIDTH) {
  char c;
  while (n && (c = pgm_read_byte(str))) n -= charset_mapper(c), ++str;
}

#if ENABLED(SHOW_BOOTSCREEN)

  #if ENABLED(SHOW_CUSTOM_BOOTSCREEN)

    void lcd_custom_bootscreen() {
      u8g.firstPage();
      do {
        u8g.drawBitmapP(
          (LCD_PIXEL_WIDTH  - (CUSTOM_BOOTSCREEN_BMPWIDTH))  / 2,
          (LCD_PIXEL_HEIGHT - (CUSTOM_BOOTSCREEN_BMPHEIGHT)) / 2,
          CEILING(CUSTOM_BOOTSCREEN_BMPWIDTH, 8), CUSTOM_BOOTSCREEN_BMPHEIGHT, custom_start_bmp
        );
      } while (u8g.nextPage());
      safe_delay(CUSTOM_BOOTSCREEN_TIMEOUT);
    }

  #endif // SHOW_CUSTOM_BOOTSCREEN

  void lcd_bootscreen() {
    #if ENABLED(SHOW_CUSTOM_BOOTSCREEN)
      lcd_custom_bootscreen();
    #endif

    constexpr uint8_t offy =
      #if ENABLED(START_BMPHIGH)
        (LCD_PIXEL_HEIGHT - (START_BMPHEIGHT)) / 2
      #else
        DOG_CHAR_HEIGHT
      #endif
    ;

    const uint8_t width = u8g.getWidth(), height = u8g.getHeight(),
                  offx = (width - (START_BMPWIDTH)) / 2;

    u8g.firstPage();
    do {
      u8g.drawBitmapP(offx, offy, (START_BMPWIDTH + 7) / 8, START_BMPHEIGHT, start_bmp);
      lcd_setFont(FONT_MENU);
      #ifndef STRING_SPLASH_LINE2
        const uint8_t txt1X = width - (sizeof(STRING_SPLASH_LINE1) - 1) * (DOG_CHAR_WIDTH);
        u8g.drawStr(txt1X, (height + DOG_CHAR_HEIGHT) / 2, STRING_SPLASH_LINE1);
      #else
        const uint8_t txt1X = (width - (sizeof(STRING_SPLASH_LINE1) - 1) * (DOG_CHAR_WIDTH)) / 2,
                      txt2X = (width - (sizeof(STRING_SPLASH_LINE2) - 1) * (DOG_CHAR_WIDTH)) / 2;
        u8g.drawStr(txt1X, height - (DOG_CHAR_HEIGHT) * 3 / 2, STRING_SPLASH_LINE1);
        u8g.drawStr(txt2X, height - (DOG_CHAR_HEIGHT) * 1 / 2, STRING_SPLASH_LINE2);
      #endif
    } while (u8g.nextPage());
    safe_delay(BOOTSCREEN_TIMEOUT);
  }

#endif // SHOW_BOOTSCREEN

#if ENABLED(LIGHTWEIGHT_UI)
  #include "dogm/status_screen_lite_ST7920.h"
#else
  #include "dogm/status_screen_DOGM.h"
#endif

// Initialize or re-initialize the LCD
static void lcd_implementation_init() {

  #if PIN_EXISTS(LCD_BACKLIGHT) // Enable LCD backlight
    OUT_WRITE(LCD_BACKLIGHT_PIN, HIGH);
  #endif

  #if PIN_EXISTS(LCD_RESET)
    OUT_WRITE(LCD_RESET_PIN, LOW); // perform a clean hardware reset
    _delay_ms(5);
    OUT_WRITE(LCD_RESET_PIN, HIGH);
    _delay_ms(5); // delay to allow the display to initalize
    u8g.begin(); // re-initialize the display
  #endif

  #if DISABLED(MINIPANEL) // setContrast not working for Mini Panel
    u8g.setContrast(lcd_contrast);
  #endif

  #if ENABLED(LCD_SCREEN_ROT_90)
    u8g.setRot90();   // Rotate screen by 90°
  #elif ENABLED(LCD_SCREEN_ROT_180)
    u8g.setRot180();  // Rotate screen by 180°
  #elif ENABLED(LCD_SCREEN_ROT_270)
    u8g.setRot270();  // Rotate screen by 270°
  #endif
}

// The kill screen is displayed for unrecoverable conditions
void lcd_kill_screen() {
<<<<<<< HEAD
  #if ENABLED(USE_ST7920_LIGHTWEIGHT_UI)
=======
  #if ENABLED(LIGHTWEIGHT_UI)
>>>>>>> 79272f98
    ST7920_Lite_Status_Screen::clear_text_buffer();
  #endif
  const uint8_t h4 = u8g.getHeight() / 4;
  u8g.firstPage();
  do {
    lcd_setFont(FONT_MENU);
    u8g.setPrintPos(0, h4 * 1);
    lcd_print_utf(lcd_status_message);
    u8g.setPrintPos(0, h4 * 2);
    lcd_printPGM(PSTR(MSG_HALTED));
    u8g.setPrintPos(0, h4 * 3);
    lcd_printPGM(PSTR(MSG_PLEASE_RESET));
  } while (u8g.nextPage());
}

void lcd_implementation_clear() { } // Automatically cleared by Picture Loop

<<<<<<< HEAD
//
// Status Screen
//

FORCE_INLINE void _draw_centered_temp(const int16_t temp, const uint8_t x, const uint8_t y) {
  const char * const str = itostr3(temp);
  u8g.setPrintPos(x - (str[0] != ' ' ? 0 : str[1] != ' ' ? 1 : 2) * DOG_CHAR_WIDTH / 2, y);
  lcd_print(str);
  lcd_printPGM(PSTR(LCD_STR_DEGREE " "));
}

#ifndef HEAT_INDICATOR_X
  #define HEAT_INDICATOR_X 8
#endif

FORCE_INLINE void _draw_heater_status(const uint8_t x, const int8_t heater, const bool blink) {
  #if !HEATER_IDLE_HANDLER
    UNUSED(blink);
  #endif

  #if HAS_TEMP_BED
    const bool isBed = heater < 0;
  #else
    constexpr bool isBed = false;
  #endif

  if (PAGE_UNDER(7)) {
    #if HEATER_IDLE_HANDLER
      const bool is_idle = (!isBed ? thermalManager.is_heater_idle(heater) :
        #if HAS_TEMP_BED
          thermalManager.is_bed_idle()
        #else
          false
        #endif
      );

      if (blink || !is_idle)
    #endif
    _draw_centered_temp((isBed ? thermalManager.degTargetBed() : thermalManager.degTargetHotend(heater)) + 0.5, x, 7); }

  if (PAGE_CONTAINS(21, 28))
    _draw_centered_temp((isBed ? thermalManager.degBed() : thermalManager.degHotend(heater)) + 0.5, x, 28);

  if (PAGE_CONTAINS(17, 20)) {
    const uint8_t h = isBed ? 7 : HEAT_INDICATOR_X,
                  y = isBed ? 18 : 17;
    if (isBed ? thermalManager.isHeatingBed() : thermalManager.isHeatingHotend(heater)) {
      u8g.setColorIndex(0); // white on black
      u8g.drawBox(x + h, y, 2, 2);
      u8g.setColorIndex(1); // black on white
    }
    else {
      u8g.drawBox(x + h, y, 2, 2);
    }
  }
}

FORCE_INLINE void _draw_axis_label(const AxisEnum axis, const char* const pstr, const bool blink) {
  if (blink)
    lcd_printPGM(pstr);
  else {
    if (!axis_homed[axis])
      u8g.print('?');
    else {
      #if DISABLED(HOME_AFTER_DEACTIVATE) && DISABLED(DISABLE_REDUCED_ACCURACY_WARNING)
        if (!axis_known_position[axis])
          u8g.print(' ');
        else
      #endif
          lcd_printPGM(pstr);
    }
  }
}

inline void lcd_implementation_status_message(const bool blink) {
  #if ENABLED(STATUS_MESSAGE_SCROLLING)
    static bool last_blink = false;
    const uint8_t slen = lcd_strlen(lcd_status_message);
    const char *stat = lcd_status_message + status_scroll_pos;
    if (slen <= LCD_WIDTH)
      lcd_print_utf(stat);                                      // The string isn't scrolling
    else {
      if (status_scroll_pos <= slen - LCD_WIDTH)
        lcd_print_utf(stat);                                    // The string fills the screen
      else {
        uint8_t chars = LCD_WIDTH;
        if (status_scroll_pos < slen) {                         // First string still visible
          lcd_print_utf(stat);                                  // The string leaves space
          chars -= slen - status_scroll_pos;                    // Amount of space left
        }
        u8g.print('.');                                         // Always at 1+ spaces left, draw a dot
        if (--chars) {
          if (status_scroll_pos < slen + 1)                     // Draw a second dot if there's space
            --chars, u8g.print('.');
          if (chars) lcd_print_utf(lcd_status_message, chars);  // Print a second copy of the message
        }
      }
      if (last_blink != blink) {
        last_blink = blink;
        // Skip any non-printing bytes
        if (status_scroll_pos < slen) while (!PRINTABLE(lcd_status_message[status_scroll_pos])) status_scroll_pos++;
        if (++status_scroll_pos >= slen + 2) status_scroll_pos = 0;
      }
    }
  #else
    UNUSED(blink);
    lcd_print_utf(lcd_status_message);
  #endif
}

#if !ENABLED(USE_ST7920_LIGHTWEIGHT_UI)
static void lcd_implementation_status_screen() {

  const bool blink = lcd_blink();

  #if FAN_ANIM_FRAMES > 2
    static bool old_blink;
    static uint8_t fan_frame;
    if (old_blink != blink) {
      old_blink = blink;
      if (!fanSpeeds[0] || ++fan_frame >= FAN_ANIM_FRAMES) fan_frame = 0;
    }
  #endif

  // Status Menu Font
  lcd_setFont(FONT_STATUSMENU);

  //
  // Fan Animation
  //
  // Draws the whole heading image as a B/W bitmap rather than
  // drawing the elements separately.
  // This was done as an optimization, as it was slower to draw
  // multiple parts compared to a single bitmap.
  //
  // The bitmap:
  // - May be offset in X
  // - Includes all nozzle(s), bed(s), and the fan.
  //
  // TODO:
  //
  // - Only draw the whole header on the first
  //   entry to the status screen. Nozzle, bed, and
  //   fan outline bits don't change.
  //
  if (PAGE_UNDER(STATUS_SCREENHEIGHT + 1)) {

    u8g.drawBitmapP(
      STATUS_SCREEN_X, STATUS_SCREEN_Y,
      (STATUS_SCREENWIDTH + 7) / 8, STATUS_SCREENHEIGHT,
      #if HAS_FAN0
        #if FAN_ANIM_FRAMES > 2
          fan_frame == 1 ? status_screen1_bmp :
          fan_frame == 2 ? status_screen2_bmp :
          #if FAN_ANIM_FRAMES > 3
            fan_frame == 3 ? status_screen3_bmp :
          #endif
        #else
          blink && fanSpeeds[0] ? status_screen1_bmp :
        #endif
      #endif
      status_screen0_bmp
    );

  }

  //
  // Temperature Graphics and Info
  //

  if (PAGE_UNDER(28)) {
    // Extruders
    HOTEND_LOOP() _draw_heater_status(STATUS_SCREEN_HOTEND_TEXT_X(e), e, blink);

    // Heated bed
    #if HOTENDS < 4 && HAS_TEMP_BED
      _draw_heater_status(STATUS_SCREEN_BED_TEXT_X, -1, blink);
    #endif

    #if HAS_FAN0
      if (PAGE_CONTAINS(20, 27)) {
        // Fan
        const int16_t per = ((fanSpeeds[0] + 1) * 100) / 256;
        if (per) {
          u8g.setPrintPos(STATUS_SCREEN_FAN_TEXT_X, STATUS_SCREEN_FAN_TEXT_Y);
          lcd_print(itostr3(per));
          u8g.print('%');
        }
      }
    #endif
  }

  #if ENABLED(SDSUPPORT)

    //
    // SD Card Symbol
    //

    if (card.isFileOpen() && PAGE_CONTAINS(42 - (TALL_FONT_CORRECTION), 51 - (TALL_FONT_CORRECTION))) {
      // Upper box
      u8g.drawBox(42, 42 - (TALL_FONT_CORRECTION), 8, 7);     // 42-48 (or 41-47)
      // Right edge
      u8g.drawBox(50, 44 - (TALL_FONT_CORRECTION), 2, 5);     // 44-48 (or 43-47)
      // Bottom hollow box
      u8g.drawFrame(42, 49 - (TALL_FONT_CORRECTION), 10, 4);  // 49-52 (or 48-51)
      // Corner pixel
      u8g.drawPixel(50, 43 - (TALL_FONT_CORRECTION));         // 43 (or 42)
    }

    //
    // Progress bar frame
    //

    #define PROGRESS_BAR_X 54
    #define PROGRESS_BAR_WIDTH (LCD_PIXEL_WIDTH - PROGRESS_BAR_X)

    if (PAGE_CONTAINS(49, 52 - (TALL_FONT_CORRECTION)))       // 49-52 (or 49-51)
      u8g.drawFrame(
        PROGRESS_BAR_X, 49,
        PROGRESS_BAR_WIDTH, 4 - (TALL_FONT_CORRECTION)
      );

    #if DISABLED(LCD_SET_PROGRESS_MANUALLY)
      const uint8_t progress_bar_percent = card.percentDone();
    #endif

    if (progress_bar_percent > 1) {

      //
      // Progress bar solid part
      //

      if (PAGE_CONTAINS(50, 51 - (TALL_FONT_CORRECTION)))     // 50-51 (or just 50)
        u8g.drawBox(
          PROGRESS_BAR_X + 1, 50,
          (uint16_t)((PROGRESS_BAR_WIDTH - 2) * progress_bar_percent * 0.01), 2 - (TALL_FONT_CORRECTION)
        );

      //
      // SD Percent Complete
      //

      #if ENABLED(DOGM_SD_PERCENT)
        if (PAGE_CONTAINS(41, 48)) {
          // Percent complete
          u8g.setPrintPos(55, 48);
          u8g.print(itostr3(progress_bar_percent));
          u8g.print('%');
        }
      #endif
    }

    //
    // Elapsed Time
    //

    #if DISABLED(DOGM_SD_PERCENT)
      #define SD_DURATION_X (PROGRESS_BAR_X + (PROGRESS_BAR_WIDTH / 2) - len * (DOG_CHAR_WIDTH / 2))
    #else
      #define SD_DURATION_X (LCD_PIXEL_WIDTH - len * DOG_CHAR_WIDTH)
    #endif

    if (PAGE_CONTAINS(41, 48)) {

      char buffer[10];
      duration_t elapsed = print_job_timer.duration();
      bool has_days = (elapsed.value >= 60*60*24L);
      uint8_t len = elapsed.toDigital(buffer, has_days);
      u8g.setPrintPos(SD_DURATION_X, 48);
      lcd_print(buffer);
    }

  #endif

  //
  // XYZ Coordinates
  //

  #if ENABLED(USE_SMALL_INFOFONT)
    #define INFO_FONT_HEIGHT 7
  #else
    #define INFO_FONT_HEIGHT 8
  #endif

  #define XYZ_BASELINE (30 + INFO_FONT_HEIGHT)

  #define X_LABEL_POS  3
  #define X_VALUE_POS 11
  #define XYZ_SPACING 40

  #if ENABLED(XYZ_HOLLOW_FRAME)
    #define XYZ_FRAME_TOP 29
    #define XYZ_FRAME_HEIGHT INFO_FONT_HEIGHT + 3
  #else
    #define XYZ_FRAME_TOP 30
    #define XYZ_FRAME_HEIGHT INFO_FONT_HEIGHT + 1
  #endif

  // Before homing the axis letters are blinking 'X' <-> '?'.
  // When axis is homed but axis_known_position is false the axis letters are blinking 'X' <-> ' '.
  // When everything is ok you see a constant 'X'.

  static char xstring[5], ystring[5], zstring[7];
  #if ENABLED(FILAMENT_LCD_DISPLAY) && DISABLED(SDSUPPORT)
    static char wstring[5], mstring[4];
  #endif

  // At the first page, regenerate the XYZ strings
  if (page.page == 0) {
    strcpy(xstring, ftostr4sign(LOGICAL_X_POSITION(current_position[X_AXIS])));
    strcpy(ystring, ftostr4sign(LOGICAL_Y_POSITION(current_position[Y_AXIS])));
    strcpy(zstring, ftostr52sp(FIXFLOAT(LOGICAL_Z_POSITION(current_position[Z_AXIS]))));
    #if ENABLED(FILAMENT_LCD_DISPLAY)
      strcpy(wstring, ftostr12ns(filament_width_meas));
      strcpy(mstring, itostr3(100.0 * (
          parser.volumetric_enabled
            ? planner.volumetric_area_nominal / planner.volumetric_multiplier[FILAMENT_SENSOR_EXTRUDER_NUM]
            : planner.volumetric_multiplier[FILAMENT_SENSOR_EXTRUDER_NUM]
        )
      ));
    #endif
  }

  if (PAGE_CONTAINS(XYZ_FRAME_TOP, XYZ_FRAME_TOP + XYZ_FRAME_HEIGHT - 1)) {

    #if ENABLED(XYZ_HOLLOW_FRAME)
      u8g.drawFrame(0, XYZ_FRAME_TOP, LCD_PIXEL_WIDTH, XYZ_FRAME_HEIGHT); // 8: 29-40  7: 29-39
    #else
      u8g.drawBox(0, XYZ_FRAME_TOP, LCD_PIXEL_WIDTH, XYZ_FRAME_HEIGHT);   // 8: 30-39  7: 30-37
    #endif

    if (PAGE_CONTAINS(XYZ_BASELINE - (INFO_FONT_HEIGHT - 1), XYZ_BASELINE)) {

      #if DISABLED(XYZ_HOLLOW_FRAME)
        u8g.setColorIndex(0); // white on black
      #endif

      u8g.setPrintPos(0 * XYZ_SPACING + X_LABEL_POS, XYZ_BASELINE);
      _draw_axis_label(X_AXIS, PSTR(MSG_X), blink);
      u8g.setPrintPos(0 * XYZ_SPACING + X_VALUE_POS, XYZ_BASELINE);
      lcd_print(xstring);

      u8g.setPrintPos(1 * XYZ_SPACING + X_LABEL_POS, XYZ_BASELINE);
      _draw_axis_label(Y_AXIS, PSTR(MSG_Y), blink);
      u8g.setPrintPos(1 * XYZ_SPACING + X_VALUE_POS, XYZ_BASELINE);
      lcd_print(ystring);

      u8g.setPrintPos(2 * XYZ_SPACING + X_LABEL_POS, XYZ_BASELINE);
      _draw_axis_label(Z_AXIS, PSTR(MSG_Z), blink);
      u8g.setPrintPos(2 * XYZ_SPACING + X_VALUE_POS, XYZ_BASELINE);
      lcd_print(zstring);

      #if DISABLED(XYZ_HOLLOW_FRAME)
        u8g.setColorIndex(1); // black on white
      #endif
    }
  }

  //
  // Feedrate
  //

  if (PAGE_CONTAINS(51 - INFO_FONT_HEIGHT, 49)) {
    lcd_setFont(FONT_MENU);
    u8g.setPrintPos(3, 50);
    lcd_print(LCD_STR_FEEDRATE[0]);

    lcd_setFont(FONT_STATUSMENU);
    u8g.setPrintPos(12, 50);
    lcd_print(itostr3(feedrate_percentage));
    u8g.print('%');

    //
    // Filament sensor display if SD is disabled
    //
    #if ENABLED(FILAMENT_LCD_DISPLAY) && DISABLED(SDSUPPORT)
      u8g.setPrintPos(56, 50);
      lcd_print(wstring);
      u8g.setPrintPos(102, 50);
      lcd_print(mstring);
      u8g.print('%');
      lcd_setFont(FONT_MENU);
      u8g.setPrintPos(47, 50);
      lcd_print(LCD_STR_FILAM_DIA);
      u8g.setPrintPos(93, 50);
      lcd_print(LCD_STR_FILAM_MUL);
    #endif
  }

  //
  // Status line
  //

  #define STATUS_BASELINE (55 + INFO_FONT_HEIGHT)

  if (PAGE_CONTAINS(STATUS_BASELINE - (INFO_FONT_HEIGHT - 1), STATUS_BASELINE)) {
    u8g.setPrintPos(0, STATUS_BASELINE);

    #if ENABLED(FILAMENT_LCD_DISPLAY) && ENABLED(SDSUPPORT)
      if (PENDING(millis(), previous_lcd_status_ms + 5000UL)) {  //Display both Status message line and Filament display on the last line
        lcd_implementation_status_message(blink);
      }
      else {
        lcd_printPGM(PSTR(LCD_STR_FILAM_DIA));
        u8g.print(':');
        lcd_print(wstring);
        lcd_printPGM(PSTR("  " LCD_STR_FILAM_MUL));
        u8g.print(':');
        lcd_print(mstring);
        u8g.print('%');
      }
    #else
      lcd_implementation_status_message(blink);
    #endif
  }
}
#endif

=======
>>>>>>> 79272f98
#if ENABLED(ULTIPANEL)

  uint8_t row_y1, row_y2;
  uint8_t constexpr row_height = DOG_CHAR_HEIGHT + 2 * (TALL_FONT_CORRECTION);

  #if ENABLED(ADVANCED_PAUSE_FEATURE)

    static void lcd_implementation_hotend_status(const uint8_t row, const uint8_t extruder=active_extruder) {
      row_y1 = row * row_height + 1;
      row_y2 = row_y1 + row_height - 1;

      if (!PAGE_CONTAINS(row_y1 + 1, row_y2 + 2)) return;

      u8g.setPrintPos(LCD_PIXEL_WIDTH - 11 * (DOG_CHAR_WIDTH), row_y2);
      lcd_print('E');
      lcd_print((char)('1' + extruder));
      lcd_print(' ');
      lcd_print(itostr3(thermalManager.degHotend(extruder)));
      lcd_print('/');

      if (lcd_blink() || !thermalManager.is_heater_idle(extruder))
        lcd_print(itostr3(thermalManager.degTargetHotend(extruder)));
    }

  #endif // ADVANCED_PAUSE_FEATURE

  // Set the colors for a menu item based on whether it is selected
  static void lcd_implementation_mark_as_selected(const uint8_t row, const bool isSelected) {
    row_y1 = row * row_height + 1;
    row_y2 = row_y1 + row_height - 1;

    if (!PAGE_CONTAINS(row_y1 + 1, row_y2 + 2)) return;

    if (isSelected) {
      #if ENABLED(MENU_HOLLOW_FRAME)
        u8g.drawHLine(0, row_y1 + 1, LCD_PIXEL_WIDTH);
        u8g.drawHLine(0, row_y2 + 2, LCD_PIXEL_WIDTH);
      #else
        u8g.setColorIndex(1); // black on white
        u8g.drawBox(0, row_y1 + 2, LCD_PIXEL_WIDTH, row_height - 1);
        u8g.setColorIndex(0); // white on black
      #endif
    }
    #if DISABLED(MENU_HOLLOW_FRAME)
      else {
        u8g.setColorIndex(1); // unmarked text is black on white
      }
    #endif
    u8g.setPrintPos((START_COL) * (DOG_CHAR_WIDTH), row_y2);
  }

  // Draw a static line of text in the same idiom as a menu item
  static void lcd_implementation_drawmenu_static(const uint8_t row, const char* pstr, const bool center=true, const bool invert=false, const char* valstr=NULL) {

    lcd_implementation_mark_as_selected(row, invert);

    if (!PAGE_CONTAINS(row_y1, row_y2)) return;

    char c;
    int8_t n = LCD_WIDTH - (START_COL);

    if (center && !valstr) {
      int8_t pad = (LCD_WIDTH - lcd_strlen_P(pstr)) / 2;
      while (--pad >= 0) { u8g.print(' '); n--; }
    }
    while (n > 0 && (c = pgm_read_byte(pstr))) {
      n -= lcd_print_and_count(c);
      pstr++;
    }
    if (valstr) while (n > 0 && (c = *valstr)) {
      n -= lcd_print_and_count(c);
      valstr++;
    }
    while (n-- > 0) u8g.print(' ');
  }

  // Draw a generic menu item
  static void lcd_implementation_drawmenu_generic(const bool isSelected, const uint8_t row, const char* pstr, const char pre_char, const char post_char) {
    UNUSED(pre_char);

    lcd_implementation_mark_as_selected(row, isSelected);

    if (!PAGE_CONTAINS(row_y1, row_y2)) return;

    uint8_t n = LCD_WIDTH - (START_COL) - 2;
    while (char c = pgm_read_byte(pstr)) {
      n -= lcd_print_and_count(c);
      pstr++;
    }
    while (n--) u8g.print(' ');
    u8g.setPrintPos(LCD_PIXEL_WIDTH - (DOG_CHAR_WIDTH), row_y2);
    lcd_print(post_char);
    u8g.print(' ');
  }

  // Macros for specific types of menu items
  #define lcd_implementation_drawmenu_back(sel, row, pstr, dummy) lcd_implementation_drawmenu_generic(sel, row, pstr, LCD_STR_UPLEVEL[0], LCD_STR_UPLEVEL[0])
  #define lcd_implementation_drawmenu_submenu(sel, row, pstr, data) lcd_implementation_drawmenu_generic(sel, row, pstr, '>', LCD_STR_ARROW_RIGHT[0])
  #define lcd_implementation_drawmenu_gcode(sel, row, pstr, gcode) lcd_implementation_drawmenu_generic(sel, row, pstr, '>', ' ')
  #define lcd_implementation_drawmenu_function(sel, row, pstr, data) lcd_implementation_drawmenu_generic(sel, row, pstr, '>', ' ')

  // Draw a menu item with an editable value
  static void _drawmenu_setting_edit_generic(const bool isSelected, const uint8_t row, const char* pstr, const char* const data, const bool pgm) {

    lcd_implementation_mark_as_selected(row, isSelected);

    if (!PAGE_CONTAINS(row_y1, row_y2)) return;

    const uint8_t vallen = (pgm ? lcd_strlen_P(data) : (lcd_strlen((char*)data)));
    uint8_t n = LCD_WIDTH - (START_COL) - 2 - vallen;

    while (char c = pgm_read_byte(pstr)) {
      n -= lcd_print_and_count(c);
      pstr++;
    }
    u8g.print(':');
    while (n--) u8g.print(' ');
    u8g.setPrintPos(LCD_PIXEL_WIDTH - (DOG_CHAR_WIDTH) * vallen, row_y2);
    if (pgm)  lcd_printPGM(data);  else  lcd_print((char*)data);
  }

  // Macros for edit items
  #define lcd_implementation_drawmenu_setting_edit_generic(sel, row, pstr, data) _drawmenu_setting_edit_generic(sel, row, pstr, data, false)
  #define lcd_implementation_drawmenu_setting_edit_generic_P(sel, row, pstr, data) _drawmenu_setting_edit_generic(sel, row, pstr, data, true)

  #define DRAWMENU_SETTING_EDIT_GENERIC(_src) lcd_implementation_drawmenu_setting_edit_generic(sel, row, pstr, _src)
  #define DRAW_BOOL_SETTING(sel, row, pstr, data) lcd_implementation_drawmenu_setting_edit_generic_P(sel, row, pstr, (*(data))?PSTR(MSG_ON):PSTR(MSG_OFF))

  void lcd_implementation_drawedit(const char* const pstr, const char* const value=NULL) {
    const uint8_t labellen = lcd_strlen_P(pstr),
                  vallen = lcd_strlen(value);

    uint8_t rows = (labellen > LCD_WIDTH - 2 - vallen) ? 2 : 1;

    #if ENABLED(USE_BIG_EDIT_FONT)
      constexpr uint8_t lcd_width_edit = (LCD_WIDTH) / (DOG_CHAR_WIDTH_EDIT);

      uint8_t lcd_width, char_width;
      if (labellen <= lcd_width_edit - 1) {
        if (labellen + vallen + 2 >= lcd_width_edit) rows = 2;
        lcd_width = lcd_width_edit + 1;
        char_width = DOG_CHAR_WIDTH_EDIT;
        lcd_setFont(FONT_MENU_EDIT);
      }
      else {
        lcd_width = LCD_WIDTH - (START_COL);
        char_width = DOG_CHAR_WIDTH;
        lcd_setFont(FONT_MENU);
      }
    #else
      constexpr uint8_t lcd_width = LCD_WIDTH - (START_COL),
                        char_width = DOG_CHAR_WIDTH;
    #endif

    // Center either one or two rows
    const uint8_t segmentHeight = u8g.getHeight() / (rows + 1); // 1 / (rows+1) = 1/2 or 1/3
    uint8_t baseline = segmentHeight + (DOG_CHAR_HEIGHT_EDIT + 1) / 2;

    bool onpage = PAGE_CONTAINS(baseline + 1 - (DOG_CHAR_HEIGHT_EDIT), baseline);
    if (onpage) {
      u8g.setPrintPos(0, baseline);
      lcd_printPGM(pstr);
    }

    if (value != NULL) {
      u8g.print(':');
      if (rows == 2) {
        baseline += segmentHeight;
        onpage = PAGE_CONTAINS(baseline + 1 - (DOG_CHAR_HEIGHT_EDIT), baseline);
      }
      if (onpage) {
        u8g.setPrintPos(((lcd_width - 1) - (vallen + 1)) * char_width, baseline); // Right-justified, leaving padded by spaces
        u8g.print(' '); // overwrite char if value gets shorter
        lcd_print(value);
      }
    }
  }

  #if ENABLED(SDSUPPORT)

    static void _drawmenu_sd(const bool isSelected, const uint8_t row, const char* const pstr, const char* filename, char* const longFilename, const bool isDir) {
      UNUSED(pstr);

      lcd_implementation_mark_as_selected(row, isSelected);

      if (!PAGE_CONTAINS(row_y1, row_y2)) return;

      constexpr uint8_t maxlen = LCD_WIDTH - (START_COL) - 1;
      const char *outstr = longFilename[0] ? longFilename : filename;
      if (longFilename[0]) {
        #if ENABLED(SCROLL_LONG_FILENAMES)
          if (isSelected) {
            uint8_t name_hash = row;
            for (uint8_t l = FILENAME_LENGTH; l--;)
              name_hash = ((name_hash << 1) | (name_hash >> 7)) ^ filename[l];  // rotate, xor
            if (filename_scroll_hash != name_hash) {                            // If the hash changed...
              filename_scroll_hash = name_hash;                                 // Save the new hash
              filename_scroll_max = max(0, lcd_strlen(longFilename) - maxlen);  // Update the scroll limit
              filename_scroll_pos = 0;                                          // Reset scroll to the start
              lcd_status_update_delay = 8;                                      // Don't scroll right away
            }
            outstr += filename_scroll_pos;
          }
        #else
          longFilename[maxlen] = '\0'; // cutoff at screen edge
        #endif
      }

      if (isDir) lcd_print(LCD_STR_FOLDER[0]);

      char c;
      uint8_t n = maxlen;
      while (n && (c = *outstr)) {
        n -= lcd_print_and_count(c);
        ++outstr;
      }
      while (n) { --n; u8g.print(' '); }
    }

    #define lcd_implementation_drawmenu_sdfile(sel, row, pstr, filename, longFilename) _drawmenu_sd(sel, row, pstr, filename, longFilename, false)
    #define lcd_implementation_drawmenu_sddirectory(sel, row, pstr, filename, longFilename) _drawmenu_sd(sel, row, pstr, filename, longFilename, true)

  #endif // SDSUPPORT

  #if ENABLED(AUTO_BED_LEVELING_UBL)

    /**
     * UBL LCD "radar" map data
     */
    #define MAP_UPPER_LEFT_CORNER_X 35  // These probably should be moved to the .h file  But for now,
    #define MAP_UPPER_LEFT_CORNER_Y  8  // it is easier to play with things having them here
    #define MAP_MAX_PIXELS_X        53
    #define MAP_MAX_PIXELS_Y        49

    void lcd_implementation_ubl_plot(const uint8_t x_plot, const uint8_t y_plot) {
      // Scale the box pixels appropriately
      uint8_t x_map_pixels = ((MAP_MAX_PIXELS_X - 4) / (GRID_MAX_POINTS_X)) * (GRID_MAX_POINTS_X),
              y_map_pixels = ((MAP_MAX_PIXELS_Y - 4) / (GRID_MAX_POINTS_Y)) * (GRID_MAX_POINTS_Y),

              pixels_per_x_mesh_pnt = x_map_pixels / (GRID_MAX_POINTS_X),
              pixels_per_y_mesh_pnt = y_map_pixels / (GRID_MAX_POINTS_Y),

              x_offset = MAP_UPPER_LEFT_CORNER_X + 1 + (MAP_MAX_PIXELS_X - x_map_pixels - 2) / 2,
              y_offset = MAP_UPPER_LEFT_CORNER_Y + 1 + (MAP_MAX_PIXELS_Y - y_map_pixels - 2) / 2;

      // Clear the Mesh Map

      if (PAGE_CONTAINS(y_offset - 2, y_offset + y_map_pixels + 4)) {
        u8g.setColorIndex(1);  // First draw the bigger box in White so we have a border around the mesh map box
        u8g.drawBox(x_offset - 2, y_offset - 2, x_map_pixels + 4, y_map_pixels + 4);
        if (PAGE_CONTAINS(y_offset, y_offset + y_map_pixels)) {
          u8g.setColorIndex(0);  // Now actually clear the mesh map box
          u8g.drawBox(x_offset, y_offset, x_map_pixels, y_map_pixels);
        }
      }

      // Display Mesh Point Locations

      u8g.setColorIndex(1);
      const uint8_t sx = x_offset + pixels_per_x_mesh_pnt / 2;
            uint8_t  y = y_offset + pixels_per_y_mesh_pnt / 2;
      for (uint8_t j = 0; j < GRID_MAX_POINTS_Y; j++, y += pixels_per_y_mesh_pnt)
        if (PAGE_CONTAINS(y, y))
          for (uint8_t i = 0, x = sx; i < GRID_MAX_POINTS_X; i++, x += pixels_per_x_mesh_pnt)
            u8g.drawBox(x, y, 1, 1);

      // Fill in the Specified Mesh Point

      uint8_t inverted_y = GRID_MAX_POINTS_Y - y_plot - 1;  // The origin is typically in the lower right corner.  We need to
                                                            // invert the Y to get it to plot in the right location.

      const uint8_t by = y_offset + inverted_y * pixels_per_y_mesh_pnt;
      if (PAGE_CONTAINS(by, by + pixels_per_y_mesh_pnt))
        u8g.drawBox(
          x_offset + x_plot * pixels_per_x_mesh_pnt, by,
          pixels_per_x_mesh_pnt, pixels_per_y_mesh_pnt
        );

      // Put Relevant Text on Display

      // Show X and Y positions at top of screen
      u8g.setColorIndex(1);
      if (PAGE_UNDER(7)) {
        u8g.setPrintPos(5, 7);
        lcd_print("X:");
        lcd_print(ftostr32(LOGICAL_X_POSITION(pgm_read_float(&ubl._mesh_index_to_xpos[x_plot]))));
        u8g.setPrintPos(74, 7);
        lcd_print("Y:");
        lcd_print(ftostr32(LOGICAL_Y_POSITION(pgm_read_float(&ubl._mesh_index_to_ypos[y_plot]))));
      }

      // Print plot position
      if (PAGE_CONTAINS(LCD_PIXEL_HEIGHT - (INFO_FONT_HEIGHT - 1), LCD_PIXEL_HEIGHT)) {
        u8g.setPrintPos(5, LCD_PIXEL_HEIGHT);
        lcd_print('(');
        u8g.print(x_plot);
        lcd_print(',');
        u8g.print(y_plot);
        lcd_print(')');

        // Show the location value
        u8g.setPrintPos(74, LCD_PIXEL_HEIGHT);
        lcd_print("Z:");
        if (!isnan(ubl.z_values[x_plot][y_plot]))
          lcd_print(ftostr43sign(ubl.z_values[x_plot][y_plot]));
        else
          lcd_printPGM(PSTR(" -----"));
      }

    }

  #endif // AUTO_BED_LEVELING_UBL

#endif // ULTIPANEL

#endif // __ULTRALCD_IMPL_DOGM_H<|MERGE_RESOLUTION|>--- conflicted
+++ resolved
@@ -53,11 +53,6 @@
 */
 
 #include "dogm/dogm_bitmaps.h"
-
-#if ENABLED(USE_ST7920_LIGHTWEIGHT_UI)
-  typedef const __FlashStringHelper *progmem_str;
-  #include "dogm/ultralcd_impl_st7920_lite_status_screen_impl.h"
-#endif
 
 #if ENABLED(SDSUPPORT)
   #include "../libs/duration_t.h"
@@ -384,11 +379,7 @@
 
 // The kill screen is displayed for unrecoverable conditions
 void lcd_kill_screen() {
-<<<<<<< HEAD
-  #if ENABLED(USE_ST7920_LIGHTWEIGHT_UI)
-=======
   #if ENABLED(LIGHTWEIGHT_UI)
->>>>>>> 79272f98
     ST7920_Lite_Status_Screen::clear_text_buffer();
   #endif
   const uint8_t h4 = u8g.getHeight() / 4;
@@ -406,427 +397,6 @@
 
 void lcd_implementation_clear() { } // Automatically cleared by Picture Loop
 
-<<<<<<< HEAD
-//
-// Status Screen
-//
-
-FORCE_INLINE void _draw_centered_temp(const int16_t temp, const uint8_t x, const uint8_t y) {
-  const char * const str = itostr3(temp);
-  u8g.setPrintPos(x - (str[0] != ' ' ? 0 : str[1] != ' ' ? 1 : 2) * DOG_CHAR_WIDTH / 2, y);
-  lcd_print(str);
-  lcd_printPGM(PSTR(LCD_STR_DEGREE " "));
-}
-
-#ifndef HEAT_INDICATOR_X
-  #define HEAT_INDICATOR_X 8
-#endif
-
-FORCE_INLINE void _draw_heater_status(const uint8_t x, const int8_t heater, const bool blink) {
-  #if !HEATER_IDLE_HANDLER
-    UNUSED(blink);
-  #endif
-
-  #if HAS_TEMP_BED
-    const bool isBed = heater < 0;
-  #else
-    constexpr bool isBed = false;
-  #endif
-
-  if (PAGE_UNDER(7)) {
-    #if HEATER_IDLE_HANDLER
-      const bool is_idle = (!isBed ? thermalManager.is_heater_idle(heater) :
-        #if HAS_TEMP_BED
-          thermalManager.is_bed_idle()
-        #else
-          false
-        #endif
-      );
-
-      if (blink || !is_idle)
-    #endif
-    _draw_centered_temp((isBed ? thermalManager.degTargetBed() : thermalManager.degTargetHotend(heater)) + 0.5, x, 7); }
-
-  if (PAGE_CONTAINS(21, 28))
-    _draw_centered_temp((isBed ? thermalManager.degBed() : thermalManager.degHotend(heater)) + 0.5, x, 28);
-
-  if (PAGE_CONTAINS(17, 20)) {
-    const uint8_t h = isBed ? 7 : HEAT_INDICATOR_X,
-                  y = isBed ? 18 : 17;
-    if (isBed ? thermalManager.isHeatingBed() : thermalManager.isHeatingHotend(heater)) {
-      u8g.setColorIndex(0); // white on black
-      u8g.drawBox(x + h, y, 2, 2);
-      u8g.setColorIndex(1); // black on white
-    }
-    else {
-      u8g.drawBox(x + h, y, 2, 2);
-    }
-  }
-}
-
-FORCE_INLINE void _draw_axis_label(const AxisEnum axis, const char* const pstr, const bool blink) {
-  if (blink)
-    lcd_printPGM(pstr);
-  else {
-    if (!axis_homed[axis])
-      u8g.print('?');
-    else {
-      #if DISABLED(HOME_AFTER_DEACTIVATE) && DISABLED(DISABLE_REDUCED_ACCURACY_WARNING)
-        if (!axis_known_position[axis])
-          u8g.print(' ');
-        else
-      #endif
-          lcd_printPGM(pstr);
-    }
-  }
-}
-
-inline void lcd_implementation_status_message(const bool blink) {
-  #if ENABLED(STATUS_MESSAGE_SCROLLING)
-    static bool last_blink = false;
-    const uint8_t slen = lcd_strlen(lcd_status_message);
-    const char *stat = lcd_status_message + status_scroll_pos;
-    if (slen <= LCD_WIDTH)
-      lcd_print_utf(stat);                                      // The string isn't scrolling
-    else {
-      if (status_scroll_pos <= slen - LCD_WIDTH)
-        lcd_print_utf(stat);                                    // The string fills the screen
-      else {
-        uint8_t chars = LCD_WIDTH;
-        if (status_scroll_pos < slen) {                         // First string still visible
-          lcd_print_utf(stat);                                  // The string leaves space
-          chars -= slen - status_scroll_pos;                    // Amount of space left
-        }
-        u8g.print('.');                                         // Always at 1+ spaces left, draw a dot
-        if (--chars) {
-          if (status_scroll_pos < slen + 1)                     // Draw a second dot if there's space
-            --chars, u8g.print('.');
-          if (chars) lcd_print_utf(lcd_status_message, chars);  // Print a second copy of the message
-        }
-      }
-      if (last_blink != blink) {
-        last_blink = blink;
-        // Skip any non-printing bytes
-        if (status_scroll_pos < slen) while (!PRINTABLE(lcd_status_message[status_scroll_pos])) status_scroll_pos++;
-        if (++status_scroll_pos >= slen + 2) status_scroll_pos = 0;
-      }
-    }
-  #else
-    UNUSED(blink);
-    lcd_print_utf(lcd_status_message);
-  #endif
-}
-
-#if !ENABLED(USE_ST7920_LIGHTWEIGHT_UI)
-static void lcd_implementation_status_screen() {
-
-  const bool blink = lcd_blink();
-
-  #if FAN_ANIM_FRAMES > 2
-    static bool old_blink;
-    static uint8_t fan_frame;
-    if (old_blink != blink) {
-      old_blink = blink;
-      if (!fanSpeeds[0] || ++fan_frame >= FAN_ANIM_FRAMES) fan_frame = 0;
-    }
-  #endif
-
-  // Status Menu Font
-  lcd_setFont(FONT_STATUSMENU);
-
-  //
-  // Fan Animation
-  //
-  // Draws the whole heading image as a B/W bitmap rather than
-  // drawing the elements separately.
-  // This was done as an optimization, as it was slower to draw
-  // multiple parts compared to a single bitmap.
-  //
-  // The bitmap:
-  // - May be offset in X
-  // - Includes all nozzle(s), bed(s), and the fan.
-  //
-  // TODO:
-  //
-  // - Only draw the whole header on the first
-  //   entry to the status screen. Nozzle, bed, and
-  //   fan outline bits don't change.
-  //
-  if (PAGE_UNDER(STATUS_SCREENHEIGHT + 1)) {
-
-    u8g.drawBitmapP(
-      STATUS_SCREEN_X, STATUS_SCREEN_Y,
-      (STATUS_SCREENWIDTH + 7) / 8, STATUS_SCREENHEIGHT,
-      #if HAS_FAN0
-        #if FAN_ANIM_FRAMES > 2
-          fan_frame == 1 ? status_screen1_bmp :
-          fan_frame == 2 ? status_screen2_bmp :
-          #if FAN_ANIM_FRAMES > 3
-            fan_frame == 3 ? status_screen3_bmp :
-          #endif
-        #else
-          blink && fanSpeeds[0] ? status_screen1_bmp :
-        #endif
-      #endif
-      status_screen0_bmp
-    );
-
-  }
-
-  //
-  // Temperature Graphics and Info
-  //
-
-  if (PAGE_UNDER(28)) {
-    // Extruders
-    HOTEND_LOOP() _draw_heater_status(STATUS_SCREEN_HOTEND_TEXT_X(e), e, blink);
-
-    // Heated bed
-    #if HOTENDS < 4 && HAS_TEMP_BED
-      _draw_heater_status(STATUS_SCREEN_BED_TEXT_X, -1, blink);
-    #endif
-
-    #if HAS_FAN0
-      if (PAGE_CONTAINS(20, 27)) {
-        // Fan
-        const int16_t per = ((fanSpeeds[0] + 1) * 100) / 256;
-        if (per) {
-          u8g.setPrintPos(STATUS_SCREEN_FAN_TEXT_X, STATUS_SCREEN_FAN_TEXT_Y);
-          lcd_print(itostr3(per));
-          u8g.print('%');
-        }
-      }
-    #endif
-  }
-
-  #if ENABLED(SDSUPPORT)
-
-    //
-    // SD Card Symbol
-    //
-
-    if (card.isFileOpen() && PAGE_CONTAINS(42 - (TALL_FONT_CORRECTION), 51 - (TALL_FONT_CORRECTION))) {
-      // Upper box
-      u8g.drawBox(42, 42 - (TALL_FONT_CORRECTION), 8, 7);     // 42-48 (or 41-47)
-      // Right edge
-      u8g.drawBox(50, 44 - (TALL_FONT_CORRECTION), 2, 5);     // 44-48 (or 43-47)
-      // Bottom hollow box
-      u8g.drawFrame(42, 49 - (TALL_FONT_CORRECTION), 10, 4);  // 49-52 (or 48-51)
-      // Corner pixel
-      u8g.drawPixel(50, 43 - (TALL_FONT_CORRECTION));         // 43 (or 42)
-    }
-
-    //
-    // Progress bar frame
-    //
-
-    #define PROGRESS_BAR_X 54
-    #define PROGRESS_BAR_WIDTH (LCD_PIXEL_WIDTH - PROGRESS_BAR_X)
-
-    if (PAGE_CONTAINS(49, 52 - (TALL_FONT_CORRECTION)))       // 49-52 (or 49-51)
-      u8g.drawFrame(
-        PROGRESS_BAR_X, 49,
-        PROGRESS_BAR_WIDTH, 4 - (TALL_FONT_CORRECTION)
-      );
-
-    #if DISABLED(LCD_SET_PROGRESS_MANUALLY)
-      const uint8_t progress_bar_percent = card.percentDone();
-    #endif
-
-    if (progress_bar_percent > 1) {
-
-      //
-      // Progress bar solid part
-      //
-
-      if (PAGE_CONTAINS(50, 51 - (TALL_FONT_CORRECTION)))     // 50-51 (or just 50)
-        u8g.drawBox(
-          PROGRESS_BAR_X + 1, 50,
-          (uint16_t)((PROGRESS_BAR_WIDTH - 2) * progress_bar_percent * 0.01), 2 - (TALL_FONT_CORRECTION)
-        );
-
-      //
-      // SD Percent Complete
-      //
-
-      #if ENABLED(DOGM_SD_PERCENT)
-        if (PAGE_CONTAINS(41, 48)) {
-          // Percent complete
-          u8g.setPrintPos(55, 48);
-          u8g.print(itostr3(progress_bar_percent));
-          u8g.print('%');
-        }
-      #endif
-    }
-
-    //
-    // Elapsed Time
-    //
-
-    #if DISABLED(DOGM_SD_PERCENT)
-      #define SD_DURATION_X (PROGRESS_BAR_X + (PROGRESS_BAR_WIDTH / 2) - len * (DOG_CHAR_WIDTH / 2))
-    #else
-      #define SD_DURATION_X (LCD_PIXEL_WIDTH - len * DOG_CHAR_WIDTH)
-    #endif
-
-    if (PAGE_CONTAINS(41, 48)) {
-
-      char buffer[10];
-      duration_t elapsed = print_job_timer.duration();
-      bool has_days = (elapsed.value >= 60*60*24L);
-      uint8_t len = elapsed.toDigital(buffer, has_days);
-      u8g.setPrintPos(SD_DURATION_X, 48);
-      lcd_print(buffer);
-    }
-
-  #endif
-
-  //
-  // XYZ Coordinates
-  //
-
-  #if ENABLED(USE_SMALL_INFOFONT)
-    #define INFO_FONT_HEIGHT 7
-  #else
-    #define INFO_FONT_HEIGHT 8
-  #endif
-
-  #define XYZ_BASELINE (30 + INFO_FONT_HEIGHT)
-
-  #define X_LABEL_POS  3
-  #define X_VALUE_POS 11
-  #define XYZ_SPACING 40
-
-  #if ENABLED(XYZ_HOLLOW_FRAME)
-    #define XYZ_FRAME_TOP 29
-    #define XYZ_FRAME_HEIGHT INFO_FONT_HEIGHT + 3
-  #else
-    #define XYZ_FRAME_TOP 30
-    #define XYZ_FRAME_HEIGHT INFO_FONT_HEIGHT + 1
-  #endif
-
-  // Before homing the axis letters are blinking 'X' <-> '?'.
-  // When axis is homed but axis_known_position is false the axis letters are blinking 'X' <-> ' '.
-  // When everything is ok you see a constant 'X'.
-
-  static char xstring[5], ystring[5], zstring[7];
-  #if ENABLED(FILAMENT_LCD_DISPLAY) && DISABLED(SDSUPPORT)
-    static char wstring[5], mstring[4];
-  #endif
-
-  // At the first page, regenerate the XYZ strings
-  if (page.page == 0) {
-    strcpy(xstring, ftostr4sign(LOGICAL_X_POSITION(current_position[X_AXIS])));
-    strcpy(ystring, ftostr4sign(LOGICAL_Y_POSITION(current_position[Y_AXIS])));
-    strcpy(zstring, ftostr52sp(FIXFLOAT(LOGICAL_Z_POSITION(current_position[Z_AXIS]))));
-    #if ENABLED(FILAMENT_LCD_DISPLAY)
-      strcpy(wstring, ftostr12ns(filament_width_meas));
-      strcpy(mstring, itostr3(100.0 * (
-          parser.volumetric_enabled
-            ? planner.volumetric_area_nominal / planner.volumetric_multiplier[FILAMENT_SENSOR_EXTRUDER_NUM]
-            : planner.volumetric_multiplier[FILAMENT_SENSOR_EXTRUDER_NUM]
-        )
-      ));
-    #endif
-  }
-
-  if (PAGE_CONTAINS(XYZ_FRAME_TOP, XYZ_FRAME_TOP + XYZ_FRAME_HEIGHT - 1)) {
-
-    #if ENABLED(XYZ_HOLLOW_FRAME)
-      u8g.drawFrame(0, XYZ_FRAME_TOP, LCD_PIXEL_WIDTH, XYZ_FRAME_HEIGHT); // 8: 29-40  7: 29-39
-    #else
-      u8g.drawBox(0, XYZ_FRAME_TOP, LCD_PIXEL_WIDTH, XYZ_FRAME_HEIGHT);   // 8: 30-39  7: 30-37
-    #endif
-
-    if (PAGE_CONTAINS(XYZ_BASELINE - (INFO_FONT_HEIGHT - 1), XYZ_BASELINE)) {
-
-      #if DISABLED(XYZ_HOLLOW_FRAME)
-        u8g.setColorIndex(0); // white on black
-      #endif
-
-      u8g.setPrintPos(0 * XYZ_SPACING + X_LABEL_POS, XYZ_BASELINE);
-      _draw_axis_label(X_AXIS, PSTR(MSG_X), blink);
-      u8g.setPrintPos(0 * XYZ_SPACING + X_VALUE_POS, XYZ_BASELINE);
-      lcd_print(xstring);
-
-      u8g.setPrintPos(1 * XYZ_SPACING + X_LABEL_POS, XYZ_BASELINE);
-      _draw_axis_label(Y_AXIS, PSTR(MSG_Y), blink);
-      u8g.setPrintPos(1 * XYZ_SPACING + X_VALUE_POS, XYZ_BASELINE);
-      lcd_print(ystring);
-
-      u8g.setPrintPos(2 * XYZ_SPACING + X_LABEL_POS, XYZ_BASELINE);
-      _draw_axis_label(Z_AXIS, PSTR(MSG_Z), blink);
-      u8g.setPrintPos(2 * XYZ_SPACING + X_VALUE_POS, XYZ_BASELINE);
-      lcd_print(zstring);
-
-      #if DISABLED(XYZ_HOLLOW_FRAME)
-        u8g.setColorIndex(1); // black on white
-      #endif
-    }
-  }
-
-  //
-  // Feedrate
-  //
-
-  if (PAGE_CONTAINS(51 - INFO_FONT_HEIGHT, 49)) {
-    lcd_setFont(FONT_MENU);
-    u8g.setPrintPos(3, 50);
-    lcd_print(LCD_STR_FEEDRATE[0]);
-
-    lcd_setFont(FONT_STATUSMENU);
-    u8g.setPrintPos(12, 50);
-    lcd_print(itostr3(feedrate_percentage));
-    u8g.print('%');
-
-    //
-    // Filament sensor display if SD is disabled
-    //
-    #if ENABLED(FILAMENT_LCD_DISPLAY) && DISABLED(SDSUPPORT)
-      u8g.setPrintPos(56, 50);
-      lcd_print(wstring);
-      u8g.setPrintPos(102, 50);
-      lcd_print(mstring);
-      u8g.print('%');
-      lcd_setFont(FONT_MENU);
-      u8g.setPrintPos(47, 50);
-      lcd_print(LCD_STR_FILAM_DIA);
-      u8g.setPrintPos(93, 50);
-      lcd_print(LCD_STR_FILAM_MUL);
-    #endif
-  }
-
-  //
-  // Status line
-  //
-
-  #define STATUS_BASELINE (55 + INFO_FONT_HEIGHT)
-
-  if (PAGE_CONTAINS(STATUS_BASELINE - (INFO_FONT_HEIGHT - 1), STATUS_BASELINE)) {
-    u8g.setPrintPos(0, STATUS_BASELINE);
-
-    #if ENABLED(FILAMENT_LCD_DISPLAY) && ENABLED(SDSUPPORT)
-      if (PENDING(millis(), previous_lcd_status_ms + 5000UL)) {  //Display both Status message line and Filament display on the last line
-        lcd_implementation_status_message(blink);
-      }
-      else {
-        lcd_printPGM(PSTR(LCD_STR_FILAM_DIA));
-        u8g.print(':');
-        lcd_print(wstring);
-        lcd_printPGM(PSTR("  " LCD_STR_FILAM_MUL));
-        u8g.print(':');
-        lcd_print(mstring);
-        u8g.print('%');
-      }
-    #else
-      lcd_implementation_status_message(blink);
-    #endif
-  }
-}
-#endif
-
-=======
->>>>>>> 79272f98
 #if ENABLED(ULTIPANEL)
 
   uint8_t row_y1, row_y2;
