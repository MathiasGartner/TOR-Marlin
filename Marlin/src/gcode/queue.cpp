--- conflicted
+++ resolved
@@ -539,11 +539,7 @@
             #if ENABLED(PRINTER_EVENT_LEDS)
               printerEventLEDs.onPrintCompleted();
               #if HAS_RESUME_CONTINUE
-<<<<<<< HEAD
-                enqueue_now_P(PSTR("M0 Q S"
-=======
                 enqueue_now_P(PSTR("M0 S"
->>>>>>> 5d16497b
                   #if HAS_LCD_MENU
                     "1800"
                   #else
