--- conflicted
+++ resolved
@@ -527,12 +527,8 @@
     while (length < BUFSIZE && !card_eof) {
       const int16_t n = card.get();
       card_eof = card.eof();
-<<<<<<< HEAD
-      if (n < 0 && !card_eof) { SERIAL_ERROR_MSG(MSG_SD_ERR_READ); continue; }
-=======
       if (n < 0 && !card_eof) { SERIAL_ERROR_MSG(STR_SD_ERR_READ); continue; }
 
->>>>>>> 9f8ee311
       const char sd_char = (char)n;
       const bool is_eol = sd_char == '\n' || sd_char == '\r';
       if (is_eol || card_eof) {
