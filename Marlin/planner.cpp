/*
  planner.c - buffers movement commands and manages the acceleration profile plan
 Part of Grbl
 
 Copyright (c) 2009-2011 Simen Svale Skogsrud
 
 Grbl is free software: you can redistribute it and/or modify
 it under the terms of the GNU General Public License as published by
 the Free Software Foundation, either version 3 of the License, or
 (at your option) any later version.
 
 Grbl is distributed in the hope that it will be useful,
 but WITHOUT ANY WARRANTY; without even the implied warranty of
 MERCHANTABILITY or FITNESS FOR A PARTICULAR PURPOSE.  See the
 GNU General Public License for more details.
 
 You should have received a copy of the GNU General Public License
 along with Grbl.  If not, see <http://www.gnu.org/licenses/>.
 */

/* The ring buffer implementation gleaned from the wiring_serial library by David A. Mellis. */

/*  
 Reasoning behind the mathematics in this module (in the key of 'Mathematica'):
 
 s == speed, a == acceleration, t == time, d == distance
 
 Basic definitions:
 
 Speed[s_, a_, t_] := s + (a*t) 
 Travel[s_, a_, t_] := Integrate[Speed[s, a, t], t]
 
 Distance to reach a specific speed with a constant acceleration:
 
 Solve[{Speed[s, a, t] == m, Travel[s, a, t] == d}, d, t]
 d -> (m^2 - s^2)/(2 a) --> estimate_acceleration_distance()
 
 Speed after a given distance of travel with constant acceleration:
 
 Solve[{Speed[s, a, t] == m, Travel[s, a, t] == d}, m, t]
 m -> Sqrt[2 a d + s^2]    
 
 DestinationSpeed[s_, a_, d_] := Sqrt[2 a d + s^2]
 
 When to start braking (di) to reach a specified destionation speed (s2) after accelerating
 from initial speed s1 without ever stopping at a plateau:
 
 Solve[{DestinationSpeed[s1, a, di] == DestinationSpeed[s2, a, d - di]}, di]
 di -> (2 a d - s1^2 + s2^2)/(4 a) --> intersection_distance()
 
 IntersectionDistance[s1_, s2_, a_, d_] := (2 a d - s1^2 + s2^2)/(4 a)
 */

#include "Marlin.h"
#include "planner.h"
#include "stepper.h"
#include "temperature.h"
#include "ultralcd.h"
#include "language.h"

#if defined(MESH_BED_LEVELING)
  #include "mesh_bed_leveling.h"
#endif  // MESH_BED_LEVELING

//===========================================================================
//============================= public variables ============================
//===========================================================================

unsigned long minsegmenttime;
float max_feedrate[NUM_AXIS]; // set the max speeds
float axis_steps_per_unit[NUM_AXIS];
unsigned long max_acceleration_units_per_sq_second[NUM_AXIS]; // Use M201 to override by software
float minimumfeedrate;
float acceleration;         // Normal acceleration mm/s^2  THIS IS THE DEFAULT ACCELERATION for all printing moves. M204 SXXXX
float retract_acceleration; //  mm/s^2   filament pull-pack and push-forward  while standing still in the other axis M204 TXXXX
float travel_acceleration;  // Travel acceleration mm/s^2  THIS IS THE DEFAULT ACCELERATION for all NON printing moves. M204 MXXXX
float max_xy_jerk; //speed than can be stopped at once, if i understand correctly.
float max_z_jerk;
float max_e_jerk;
float mintravelfeedrate;
unsigned long axis_steps_per_sqr_second[NUM_AXIS];

#ifdef ENABLE_AUTO_BED_LEVELING
  // this holds the required transform to compensate for bed level
  matrix_3x3 plan_bed_level_matrix = {
    1.0, 0.0, 0.0,
    0.0, 1.0, 0.0,
    0.0, 0.0, 1.0
  };
#endif // #ifdef ENABLE_AUTO_BED_LEVELING

// The current position of the tool in absolute steps
long position[NUM_AXIS];   //rescaled from extern when axis_steps_per_unit are changed by gcode
static float previous_speed[NUM_AXIS]; // Speed of previous path line segment
static float previous_nominal_speed; // Nominal speed of previous path line segment

#ifdef AUTOTEMP
  float autotemp_max = 250;
  float autotemp_min = 210;
  float autotemp_factor = 0.1;
  bool autotemp_enabled = false;
#endif

unsigned char g_uc_extruder_last_move[4] = {0,0,0,0};

//===========================================================================
//=================semi-private variables, used in inline  functions    =====
//===========================================================================
block_t block_buffer[BLOCK_BUFFER_SIZE];            // A ring buffer for motion instfructions
volatile unsigned char block_buffer_head;           // Index of the next block to be pushed
volatile unsigned char block_buffer_tail;           // Index of the block to process now

//===========================================================================
//=============================private variables ============================
//===========================================================================
#ifdef PREVENT_DANGEROUS_EXTRUDE
  float extrude_min_temp = EXTRUDE_MINTEMP;
#endif
#ifdef XY_FREQUENCY_LIMIT
  // Used for the frequency limit
  #define MAX_FREQ_TIME (1000000.0/XY_FREQUENCY_LIMIT)
  // Old direction bits. Used for speed calculations
  static unsigned char old_direction_bits = 0;
  // Segment times (in µs). Used for speed calculations
  static long axis_segment_time[2][3] = { {MAX_FREQ_TIME+1,0,0}, {MAX_FREQ_TIME+1,0,0} };
#endif

#ifdef FILAMENT_SENSOR
  static char meas_sample; //temporary variable to hold filament measurement sample
#endif

// Get the next / previous index of the next block in the ring buffer
// NOTE: Using & here (not %) because BLOCK_BUFFER_SIZE is always a power of 2
FORCE_INLINE int8_t next_block_index(int8_t block_index) { return BLOCK_MOD(block_index + 1); }
FORCE_INLINE int8_t prev_block_index(int8_t block_index) { return BLOCK_MOD(block_index - 1); }

//===========================================================================
//================================ Functions ================================
//===========================================================================

// Calculates the distance (not time) it takes to accelerate from initial_rate to target_rate using the 
// given acceleration:
FORCE_INLINE float estimate_acceleration_distance(float initial_rate, float target_rate, float acceleration) {
  if (acceleration == 0) return 0; // acceleration was 0, set acceleration distance to 0
  return (target_rate * target_rate - initial_rate * initial_rate) / (acceleration * 2);
}

// This function gives you the point at which you must start braking (at the rate of -acceleration) if 
// you started at speed initial_rate and accelerated until this point and want to end at the final_rate after
// a total travel of distance. This can be used to compute the intersection point between acceleration and
// deceleration in the cases where the trapezoid has no plateau (i.e. never reaches maximum speed)

FORCE_INLINE float intersection_distance(float initial_rate, float final_rate, float acceleration, float distance) {
  if (acceleration == 0) return 0; // acceleration was 0, set intersection distance to 0
  return (acceleration * 2 * distance - initial_rate * initial_rate + final_rate * final_rate) / (acceleration * 4);
}

// Calculates trapezoid parameters so that the entry- and exit-speed is compensated by the provided factors.

void calculate_trapezoid_for_block(block_t *block, float entry_factor, float exit_factor) {
  unsigned long initial_rate = ceil(block->nominal_rate * entry_factor); // (step/min)
  unsigned long final_rate = ceil(block->nominal_rate * exit_factor); // (step/min)

  // Limit minimal step rate (Otherwise the timer will overflow.)
  if (initial_rate < 120) initial_rate = 120;
  if (final_rate < 120) final_rate = 120;

  long acceleration = block->acceleration_st;
  int32_t accelerate_steps = ceil(estimate_acceleration_distance(initial_rate, block->nominal_rate, acceleration));
  int32_t decelerate_steps = floor(estimate_acceleration_distance(block->nominal_rate, final_rate, -acceleration));

  // Calculate the size of Plateau of Nominal Rate.
  int32_t plateau_steps = block->step_event_count - accelerate_steps - decelerate_steps;

  // Is the Plateau of Nominal Rate smaller than nothing? That means no cruising, and we will
  // have to use intersection_distance() to calculate when to abort acceleration and start braking
  // in order to reach the final_rate exactly at the end of this block.
  if (plateau_steps < 0) {
    accelerate_steps = ceil(intersection_distance(initial_rate, final_rate, acceleration, block->step_event_count));
    accelerate_steps = max(accelerate_steps, 0); // Check limits due to numerical round-off
    accelerate_steps = min((uint32_t)accelerate_steps, block->step_event_count);//(We can cast here to unsigned, because the above line ensures that we are above zero)
    plateau_steps = 0;
  }

#ifdef ADVANCE
  volatile long initial_advance = block->advance * entry_factor * entry_factor; 
  volatile long final_advance = block->advance * exit_factor * exit_factor;
#endif // ADVANCE

  // block->accelerate_until = accelerate_steps;
  // block->decelerate_after = accelerate_steps+plateau_steps;
  CRITICAL_SECTION_START;  // Fill variables used by the stepper in a critical section
  if (!block->busy) { // Don't update variables if block is busy.
    block->accelerate_until = accelerate_steps;
    block->decelerate_after = accelerate_steps+plateau_steps;
    block->initial_rate = initial_rate;
    block->final_rate = final_rate;
    #ifdef ADVANCE
      block->initial_advance = initial_advance;
      block->final_advance = final_advance;
    #endif
  }
  CRITICAL_SECTION_END;
}                    

// Calculates the maximum allowable speed at this point when you must be able to reach target_velocity using the 
// acceleration within the allotted distance.
FORCE_INLINE float max_allowable_speed(float acceleration, float target_velocity, float distance) {
  return sqrt(target_velocity * target_velocity - 2 * acceleration * distance);
}

// "Junction jerk" in this context is the immediate change in speed at the junction of two blocks.
// This method will calculate the junction jerk as the euclidean distance between the nominal 
// velocities of the respective blocks.
//inline float junction_jerk(block_t *before, block_t *after) {
//  return sqrt(
//    pow((before->speed_x-after->speed_x), 2)+pow((before->speed_y-after->speed_y), 2));
//}


// The kernel called by planner_recalculate() when scanning the plan from last to first entry.
void planner_reverse_pass_kernel(block_t *previous, block_t *current, block_t *next) {
  if (!current) return;

  if (next) {
    // If entry speed is already at the maximum entry speed, no need to recheck. Block is cruising.
    // If not, block in state of acceleration or deceleration. Reset entry speed to maximum and
    // check for maximum allowable speed reductions to ensure maximum possible planned speed.
    if (current->entry_speed != current->max_entry_speed) {

      // If nominal length true, max junction speed is guaranteed to be reached. Only compute
      // for max allowable speed if block is decelerating and nominal length is false.
      if (!current->nominal_length_flag && current->max_entry_speed > next->entry_speed) {
        current->entry_speed = min(current->max_entry_speed,
          max_allowable_speed(-current->acceleration, next->entry_speed, current->millimeters));
      } 
      else {
        current->entry_speed = current->max_entry_speed;
      }
      current->recalculate_flag = true;

    }
  } // Skip last block. Already initialized and set for recalculation.
}

// planner_recalculate() needs to go over the current plan twice. Once in reverse and once forward. This 
// implements the reverse pass.
void planner_reverse_pass() {
  uint8_t block_index = block_buffer_head;
  
  //Make a local copy of block_buffer_tail, because the interrupt can alter it
  CRITICAL_SECTION_START;
    unsigned char tail = block_buffer_tail;
  CRITICAL_SECTION_END
  
  if (BLOCK_MOD(block_buffer_head - tail + BLOCK_BUFFER_SIZE) > 3) { // moves queued
    block_index = BLOCK_MOD(block_buffer_head - 3);
    block_t *block[3] = { NULL, NULL, NULL };
    while (block_index != tail) {
      block_index = prev_block_index(block_index);
      block[2]= block[1];
      block[1]= block[0];
      block[0] = &block_buffer[block_index];
      planner_reverse_pass_kernel(block[0], block[1], block[2]);
    }
  }
}

// The kernel called by planner_recalculate() when scanning the plan from first to last entry.
void planner_forward_pass_kernel(block_t *previous, block_t *current, block_t *next) {
  if (!previous) return;

  // If the previous block is an acceleration block, but it is not long enough to complete the
  // full speed change within the block, we need to adjust the entry speed accordingly. Entry
  // speeds have already been reset, maximized, and reverse planned by reverse planner.
  // If nominal length is true, max junction speed is guaranteed to be reached. No need to recheck.
  if (!previous->nominal_length_flag) {
    if (previous->entry_speed < current->entry_speed) {
      double entry_speed = min(current->entry_speed,
        max_allowable_speed(-previous->acceleration, previous->entry_speed, previous->millimeters));

      // Check for junction speed change
      if (current->entry_speed != entry_speed) {
        current->entry_speed = entry_speed;
        current->recalculate_flag = true;
      }
    }
  }
}

// planner_recalculate() needs to go over the current plan twice. Once in reverse and once forward. This
// implements the forward pass.
void planner_forward_pass() {
  uint8_t block_index = block_buffer_tail;
  block_t *block[3] = { NULL, NULL, NULL };

  while (block_index != block_buffer_head) {
    block[0] = block[1];
    block[1] = block[2];
    block[2] = &block_buffer[block_index];
    planner_forward_pass_kernel(block[0], block[1], block[2]);
    block_index = next_block_index(block_index);
  }
  planner_forward_pass_kernel(block[1], block[2], NULL);
}

// Recalculates the trapezoid speed profiles for all blocks in the plan according to the 
// entry_factor for each junction. Must be called by planner_recalculate() after 
// updating the blocks.
void planner_recalculate_trapezoids() {
  int8_t block_index = block_buffer_tail;
  block_t *current;
  block_t *next = NULL;

  while (block_index != block_buffer_head) {
    current = next;
    next = &block_buffer[block_index];
    if (current) {
      // Recalculate if current block entry or exit junction speed has changed.
      if (current->recalculate_flag || next->recalculate_flag) {
        // NOTE: Entry and exit factors always > 0 by all previous logic operations.
        float nom = current->nominal_speed;
        calculate_trapezoid_for_block(current, current->entry_speed / nom, next->entry_speed / nom);
        current->recalculate_flag = false; // Reset current only to ensure next trapezoid is computed
      }
    }
    block_index = next_block_index( block_index );
  }
  // Last/newest block in buffer. Exit speed is set with MINIMUM_PLANNER_SPEED. Always recalculated.
  if (next) {
    float nom = next->nominal_speed;
    calculate_trapezoid_for_block(next, next->entry_speed / nom, MINIMUM_PLANNER_SPEED / nom);
    next->recalculate_flag = false;
  }
}

// Recalculates the motion plan according to the following algorithm:
//
//   1. Go over every block in reverse order and calculate a junction speed reduction (i.e. block_t.entry_factor) 
//      so that:
//     a. The junction jerk is within the set limit
//     b. No speed reduction within one block requires faster deceleration than the one, true constant 
//        acceleration.
//   2. Go over every block in chronological order and dial down junction speed reduction values if 
//     a. The speed increase within one block would require faster accelleration than the one, true 
//        constant acceleration.
//
// When these stages are complete all blocks have an entry_factor that will allow all speed changes to 
// be performed using only the one, true constant acceleration, and where no junction jerk is jerkier than 
// the set limit. Finally it will:
//
//   3. Recalculate trapezoids for all blocks.

void planner_recalculate() {   
  planner_reverse_pass();
  planner_forward_pass();
  planner_recalculate_trapezoids();
}

void plan_init() {
  block_buffer_head = block_buffer_tail = 0;
  memset(position, 0, sizeof(position)); // clear position
  for (int i=0; i<NUM_AXIS; i++) previous_speed[i] = 0.0; 
  previous_nominal_speed = 0.0;
}


#ifdef AUTOTEMP
  void getHighESpeed() {
    static float oldt = 0;

    if (!autotemp_enabled) return;
    if (degTargetHotend0() + 2 < autotemp_min) return; // probably temperature set to zero.

    float high = 0.0;
    uint8_t block_index = block_buffer_tail;

    while (block_index != block_buffer_head) {
      block_t *block = &block_buffer[block_index];
      if (block->steps[X_AXIS] || block->steps[Y_AXIS] || block->steps[Z_AXIS]) {
        float se = (float)block->steps[E_AXIS] / block->step_event_count * block->nominal_speed; // mm/sec;
        if (se > high) high = se;
      }
      block_index = next_block_index(block_index);
    }

    float t = autotemp_min + high * autotemp_factor;
    if (t < autotemp_min) t = autotemp_min;
    if (t > autotemp_max) t = autotemp_max;
    if (oldt > t) t = AUTOTEMP_OLDWEIGHT * oldt + (1 - AUTOTEMP_OLDWEIGHT) * t;
    oldt = t;
    setTargetHotend0(t);
  }
#endif

void check_axes_activity() {
  unsigned char axis_active[NUM_AXIS],
                tail_fan_speed = fanSpeed;
  #ifdef BARICUDA
    unsigned char tail_valve_pressure = ValvePressure,
                  tail_e_to_p_pressure = EtoPPressure;
  #endif

  block_t *block;

  if (blocks_queued()) {
    uint8_t block_index = block_buffer_tail;
    tail_fan_speed = block_buffer[block_index].fan_speed;
    #ifdef BARICUDA
      block = &block_buffer[block_index];
      tail_valve_pressure = block->valve_pressure;
      tail_e_to_p_pressure = block->e_to_p_pressure;
    #endif
    while (block_index != block_buffer_head) {
      block = &block_buffer[block_index];
      for (int i=0; i<NUM_AXIS; i++) if (block->steps[i]) axis_active[i]++;
      block_index = next_block_index(block_index);
    }
  }
  if (DISABLE_X && !axis_active[X_AXIS]) disable_x();
  if (DISABLE_Y && !axis_active[Y_AXIS]) disable_y();
  if (DISABLE_Z && !axis_active[Z_AXIS]) disable_z();
  if (DISABLE_E && !axis_active[E_AXIS]) {
    disable_e0();
    disable_e1();
    disable_e2();
    disable_e3();
  }

  #if defined(FAN_PIN) && FAN_PIN > -1 // HAS_FAN
    #ifdef FAN_KICKSTART_TIME
      static unsigned long fan_kick_end;
      if (tail_fan_speed) {
        if (fan_kick_end == 0) {
          // Just starting up fan - run at full power.
          fan_kick_end = millis() + FAN_KICKSTART_TIME;
          tail_fan_speed = 255;
        } else if (fan_kick_end > millis())
          // Fan still spinning up.
          tail_fan_speed = 255;
        } else {
          fan_kick_end = 0;
        }
    #endif//FAN_KICKSTART_TIME
    #ifdef FAN_SOFT_PWM
      fanSpeedSoftPwm = tail_fan_speed;
    #else
      analogWrite(FAN_PIN, tail_fan_speed);
    #endif //!FAN_SOFT_PWM
  #endif //FAN_PIN > -1

  #ifdef AUTOTEMP
    getHighESpeed();
  #endif

  #ifdef BARICUDA
    #if defined(HEATER_1_PIN) && HEATER_1_PIN > -1 // HAS_HEATER_1
      analogWrite(HEATER_1_PIN,tail_valve_pressure);
    #endif
    #if defined(HEATER_2_PIN) && HEATER_2_PIN > -1 // HAS_HEATER_2
      analogWrite(HEATER_2_PIN,tail_e_to_p_pressure);
    #endif
  #endif
}


float junction_deviation = 0.1;
// Add a new linear movement to the buffer. steps[X_AXIS], _y and _z is the absolute position in 
// mm. Microseconds specify how many microseconds the move should take to perform. To aid acceleration
// calculation the caller must also provide the physical length of the line in millimeters.
<<<<<<< HEAD
#ifdef ENABLE_AUTO_BED_LEVELING
  void plan_buffer_line(float x, float y, float z, const float &e, float feed_rate, const uint8_t &extruder)
=======
#if defined(ENABLE_AUTO_BED_LEVELING) || defined(MESH_BED_LEVELING)
void plan_buffer_line(float x, float y, float z, const float &e, float feed_rate, const uint8_t &extruder)
>>>>>>> 9b639b41
#else
  void plan_buffer_line(const float &x, const float &y, const float &z, const float &e, float feed_rate, const uint8_t &extruder)
#endif  //ENABLE_AUTO_BED_LEVELING
{
  // Calculate the buffer head after we push this byte
  int next_buffer_head = next_block_index(block_buffer_head);

  // If the buffer is full: good! That means we are well ahead of the robot. 
  // Rest here until there is room in the buffer.
  while(block_buffer_tail == next_buffer_head) {
    manage_heater(); 
    manage_inactivity(); 
    lcd_update();
  }

<<<<<<< HEAD
  #ifdef ENABLE_AUTO_BED_LEVELING
    apply_rotation_xyz(plan_bed_level_matrix, x, y, z);
  #endif
=======
#if defined(MESH_BED_LEVELING)
  if (mbl.active) {
    z += mbl.get_z(x, y);
  }
#endif  // MESH_BED_LEVELING

#ifdef ENABLE_AUTO_BED_LEVELING
  apply_rotation_xyz(plan_bed_level_matrix, x, y, z);
#endif // ENABLE_AUTO_BED_LEVELING
>>>>>>> 9b639b41

  // The target position of the tool in absolute steps
  // Calculate target position in absolute steps
  //this should be done after the wait, because otherwise a M92 code within the gcode disrupts this calculation somehow
  long target[NUM_AXIS];
  target[X_AXIS] = lround(x * axis_steps_per_unit[X_AXIS]);
  target[Y_AXIS] = lround(y * axis_steps_per_unit[Y_AXIS]);
  target[Z_AXIS] = lround(z * axis_steps_per_unit[Z_AXIS]);     
  target[E_AXIS] = lround(e * axis_steps_per_unit[E_AXIS]);

  float dx = target[X_AXIS] - position[X_AXIS],
        dy = target[Y_AXIS] - position[Y_AXIS],
        dz = target[Z_AXIS] - position[Z_AXIS],
        de = target[E_AXIS] - position[E_AXIS];

  #ifdef PREVENT_DANGEROUS_EXTRUDE
    if (de) {
      if (degHotend(active_extruder) < extrude_min_temp) {
        position[E_AXIS] = target[E_AXIS]; //behave as if the move really took place, but ignore E part
        SERIAL_ECHO_START;
        SERIAL_ECHOLNPGM(MSG_ERR_COLD_EXTRUDE_STOP);
      }
      #ifdef PREVENT_LENGTHY_EXTRUDE
        if (labs(de) > axis_steps_per_unit[E_AXIS] * EXTRUDE_MAXLENGTH) {
          position[E_AXIS] = target[E_AXIS]; // Behave as if the move really took place, but ignore E part
          SERIAL_ECHO_START;
          SERIAL_ECHOLNPGM(MSG_ERR_LONG_EXTRUDE_STOP);
        }
      #endif
    }
  #endif

  // Prepare to set up new block
  block_t *block = &block_buffer[block_buffer_head];

  // Mark block as not busy (Not executed by the stepper interrupt)
  block->busy = false;

  // Number of steps for each axis
  #ifdef COREXY
    // corexy planning
    // these equations follow the form of the dA and dB equations on http://www.corexy.com/theory.html
    block->steps[A_AXIS] = labs(dx + dy);
    block->steps[B_AXIS] = labs(dx - dy);
  #else
    // default non-h-bot planning
    block->steps[X_AXIS] = labs(dx);
    block->steps[Y_AXIS] = labs(dy);
  #endif

  block->steps[Z_AXIS] = labs(dz);
  block->steps[E_AXIS] = labs(de);
  block->steps[E_AXIS] *= volumetric_multiplier[active_extruder];
  block->steps[E_AXIS] *= extrudemultiply;
  block->steps[E_AXIS] /= 100;
  block->step_event_count = max(block->steps[X_AXIS], max(block->steps[Y_AXIS], max(block->steps[Z_AXIS], block->steps[E_AXIS])));

  // Bail if this is a zero-length block
  if (block->step_event_count <= dropsegments) return;

  block->fan_speed = fanSpeed;
  #ifdef BARICUDA
    block->valve_pressure = ValvePressure;
    block->e_to_p_pressure = EtoPPressure;
  #endif

  // Compute direction bits for this block 
  uint8_t db = 0;
  #ifdef COREXY
    if (dx < 0) db |= BIT(X_HEAD); // Save the real Extruder (head) direction in X Axis
    if (dy < 0) db |= BIT(Y_HEAD); // ...and Y
    if (dx + dy < 0) db |= BIT(A_AXIS); // Motor A direction
    if (dx - dy < 0) db |= BIT(B_AXIS); // Motor B direction
  #else
    if (dx < 0) db |= BIT(X_AXIS);
    if (dy < 0) db |= BIT(Y_AXIS); 
  #endif
  if (dz < 0) db |= BIT(Z_AXIS);
  if (de < 0) db |= BIT(E_AXIS); 
  block->direction_bits = db;

  block->active_extruder = extruder;

  //enable active axes
  #ifdef COREXY
    if (block->steps[A_AXIS] || block->steps[B_AXIS]) {
      enable_x();
      enable_y();
    }
  #else
    if (block->steps[X_AXIS]) enable_x();
    if (block->steps[Y_AXIS]) enable_y();
  #endif

  #ifndef Z_LATE_ENABLE
    if (block->steps[Z_AXIS]) enable_z();
  #endif

  // Enable extruder(s)
  if (block->steps[E_AXIS]) {
    if (DISABLE_INACTIVE_EXTRUDER) { //enable only selected extruder

      for (int i=0; i<EXTRUDERS; i++)
        if (g_uc_extruder_last_move[i] > 0) g_uc_extruder_last_move[i]--;
      
      switch(extruder) {
        case 0:
          enable_e0();
          g_uc_extruder_last_move[0] = BLOCK_BUFFER_SIZE * 2;
          #if EXTRUDERS > 1
            if (g_uc_extruder_last_move[1] == 0) disable_e1();
            #if EXTRUDERS > 2
              if (g_uc_extruder_last_move[2] == 0) disable_e2();
              #if EXTRUDERS > 3
                if (g_uc_extruder_last_move[3] == 0) disable_e3();
              #endif
            #endif
          #endif
        break;
        #if EXTRUDERS > 1
          case 1:
            enable_e1();
            g_uc_extruder_last_move[1] = BLOCK_BUFFER_SIZE*2;
            if (g_uc_extruder_last_move[0] == 0) disable_e0();
            #if EXTRUDERS > 2
              if (g_uc_extruder_last_move[2] == 0) disable_e2();
              #if EXTRUDERS > 3
                if (g_uc_extruder_last_move[3] == 0) disable_e3();
              #endif
            #endif
          break;
          #if EXTRUDERS > 2
            case 2:
              enable_e2();
              g_uc_extruder_last_move[2] = BLOCK_BUFFER_SIZE*2;
              if (g_uc_extruder_last_move[0] == 0) disable_e0();
              if (g_uc_extruder_last_move[1] == 0) disable_e1();
              #if EXTRUDERS > 3
                if (g_uc_extruder_last_move[3] == 0) disable_e3();
              #endif
            break;
            #if EXTRUDERS > 3
              case 3:
                enable_e3();
                g_uc_extruder_last_move[3] = BLOCK_BUFFER_SIZE*2;
                if (g_uc_extruder_last_move[0] == 0) disable_e0();
                if (g_uc_extruder_last_move[1] == 0) disable_e1();
                if (g_uc_extruder_last_move[2] == 0) disable_e2();
              break;
            #endif // EXTRUDERS > 3
          #endif // EXTRUDERS > 2
        #endif // EXTRUDERS > 1
      }
    }
    else { // enable all
      enable_e0();
      enable_e1();
      enable_e2();
      enable_e3();
    }
  }

  if (block->steps[E_AXIS]) {
    if (feed_rate < minimumfeedrate) feed_rate = minimumfeedrate;
  }
  else if (feed_rate < mintravelfeedrate) feed_rate = mintravelfeedrate;

  /**
   * This part of the code calculates the total length of the movement. 
   * For cartesian bots, the X_AXIS is the real X movement and same for Y_AXIS.
   * But for corexy bots, that is not true. The "X_AXIS" and "Y_AXIS" motors (that should be named to A_AXIS
   * and B_AXIS) cannot be used for X and Y length, because A=X+Y and B=X-Y.
   * So we need to create other 2 "AXIS", named X_HEAD and Y_HEAD, meaning the real displacement of the Head. 
   * Having the real displacement of the head, we can calculate the total movement length and apply the desired speed.
   */ 
  #ifdef COREXY
    float delta_mm[6];
    delta_mm[X_HEAD] = dx / axis_steps_per_unit[A_AXIS];
    delta_mm[Y_HEAD] = dy / axis_steps_per_unit[B_AXIS];
    delta_mm[A_AXIS] = (dx + dy) / axis_steps_per_unit[A_AXIS];
    delta_mm[B_AXIS] = (dx - dy) / axis_steps_per_unit[B_AXIS];
  #else
    float delta_mm[4];
    delta_mm[X_AXIS] = dx / axis_steps_per_unit[X_AXIS];
    delta_mm[Y_AXIS] = dy / axis_steps_per_unit[Y_AXIS];
  #endif
  delta_mm[Z_AXIS] = dz / axis_steps_per_unit[Z_AXIS];
  delta_mm[E_AXIS] = (de / axis_steps_per_unit[E_AXIS]) * volumetric_multiplier[active_extruder] * extrudemultiply / 100.0;

  if (block->steps[X_AXIS] <= dropsegments && block->steps[Y_AXIS] <= dropsegments && block->steps[Z_AXIS] <= dropsegments) {
    block->millimeters = fabs(delta_mm[E_AXIS]);
  } 
  else {
    block->millimeters = sqrt(
      #ifdef COREXY
        square(delta_mm[X_HEAD]) + square(delta_mm[Y_HEAD])
      #else
        square(delta_mm[X_AXIS]) + square(delta_mm[Y_AXIS])
      #endif
      + square(delta_mm[Z_AXIS])
    );
  }
  float inverse_millimeters = 1.0 / block->millimeters;  // Inverse millimeters to remove multiple divides 

  // Calculate speed in mm/second for each axis. No divide by zero due to previous checks.
  float inverse_second = feed_rate * inverse_millimeters;

  int moves_queued = movesplanned();

  // slow down when de buffer starts to empty, rather than wait at the corner for a buffer refill
  bool mq = moves_queued > 1 && moves_queued < BLOCK_BUFFER_SIZE / 2;
  #ifdef OLD_SLOWDOWN
    if (mq) feed_rate *= 2.0 * moves_queued / BLOCK_BUFFER_SIZE;
  #endif

  #ifdef SLOWDOWN
    //  segment time im micro seconds
    unsigned long segment_time = lround(1000000.0/inverse_second);
    if (mq) {
      if (segment_time < minsegmenttime) {
        // buffer is draining, add extra time.  The amount of time added increases if the buffer is still emptied more.
        inverse_second = 1000000.0 / (segment_time + lround(2 * (minsegmenttime - segment_time) / moves_queued));
        #ifdef XY_FREQUENCY_LIMIT
          segment_time = lround(1000000.0 / inverse_second);
        #endif
      }
    }
  #endif
  //  END OF SLOW DOWN SECTION    

  block->nominal_speed = block->millimeters * inverse_second; // (mm/sec) Always > 0
  block->nominal_rate = ceil(block->step_event_count * inverse_second); // (step/sec) Always > 0

  #ifdef FILAMENT_SENSOR
    //FMM update ring buffer used for delay with filament measurements
  
    if (extruder == FILAMENT_SENSOR_EXTRUDER_NUM && delay_index2 > -1) {  //only for extruder with filament sensor and if ring buffer is initialized

      const int MMD = MAX_MEASUREMENT_DELAY + 1, MMD10 = MMD * 10;

      delay_dist += delta_mm[E_AXIS];  // increment counter with next move in e axis
      while (delay_dist >= MMD10) delay_dist -= MMD10; // loop around the buffer
      while (delay_dist < 0) delay_dist += MMD10;

      delay_index1 = delay_dist / 10.0;  // calculate index
      delay_index1 = constrain(delay_index1, 0, MAX_MEASUREMENT_DELAY); // (already constrained above)

      if (delay_index1 != delay_index2) { // moved index
        meas_sample = widthFil_to_size_ratio() - 100;  // Subtract 100 to reduce magnitude - to store in a signed char
        while (delay_index1 != delay_index2) {
          // Increment and loop around buffer
          if (++delay_index2 >= MMD) delay_index2 -= MMD;
          delay_index2 = constrain(delay_index2, 0, MAX_MEASUREMENT_DELAY);
          measurement_delay[delay_index2] = meas_sample;
        }
      }
    }
  #endif

  // Calculate and limit speed in mm/sec for each axis
  float current_speed[NUM_AXIS];
  float speed_factor = 1.0; //factor <=1 do decrease speed
  for (int i = 0; i < NUM_AXIS; i++) {
    current_speed[i] = delta_mm[i] * inverse_second;
    float cs = fabs(current_speed[i]), mf = max_feedrate[i];
    if (cs > mf) speed_factor = min(speed_factor, mf / cs);
  }

  // Max segement time in us.
  #ifdef XY_FREQUENCY_LIMIT
    #define MAX_FREQ_TIME (1000000.0 / XY_FREQUENCY_LIMIT)

    // Check and limit the xy direction change frequency
    unsigned char direction_change = block->direction_bits ^ old_direction_bits;
    old_direction_bits = block->direction_bits;
    segment_time = lround((float)segment_time / speed_factor);
  
    long xs0 = axis_segment_time[X_AXIS][0],
         xs1 = axis_segment_time[X_AXIS][1],
         xs2 = axis_segment_time[X_AXIS][2],
         ys0 = axis_segment_time[Y_AXIS][0],
         ys1 = axis_segment_time[Y_AXIS][1],
         ys2 = axis_segment_time[Y_AXIS][2];

    if ((direction_change & BIT(X_AXIS)) != 0) {
      xs2 = axis_segment_time[X_AXIS][2] = xs1;
      xs1 = axis_segment_time[X_AXIS][1] = xs0;
      xs0 = 0;
    }
    xs0 = axis_segment_time[X_AXIS][0] = xs0 + segment_time;

    if ((direction_change & BIT(Y_AXIS)) != 0) {
      ys2 = axis_segment_time[Y_AXIS][2] = axis_segment_time[Y_AXIS][1];
      ys1 = axis_segment_time[Y_AXIS][1] = axis_segment_time[Y_AXIS][0];
      ys0 = 0;
    }
    ys0 = axis_segment_time[Y_AXIS][0] = ys0 + segment_time;

    long max_x_segment_time = max(xs0, max(xs1, xs2)),
         max_y_segment_time = max(ys0, max(ys1, ys2)),
         min_xy_segment_time = min(max_x_segment_time, max_y_segment_time);
    if (min_xy_segment_time < MAX_FREQ_TIME) {
      float low_sf = speed_factor * min_xy_segment_time / MAX_FREQ_TIME;
      speed_factor = min(speed_factor, low_sf);
    }
  #endif // XY_FREQUENCY_LIMIT

  // Correct the speed  
  if (speed_factor < 1.0) {
    for (unsigned char i = 0; i < NUM_AXIS; i++) current_speed[i] *= speed_factor;
    block->nominal_speed *= speed_factor;
    block->nominal_rate *= speed_factor;
  }

  // Compute and limit the acceleration rate for the trapezoid generator.  
  float steps_per_mm = block->step_event_count / block->millimeters;
  long bsx = block->steps[X_AXIS], bsy = block->steps[Y_AXIS], bsz = block->steps[Z_AXIS], bse = block->steps[E_AXIS];
  if (bsx == 0 && bsy == 0 && bsz == 0) {
    block->acceleration_st = ceil(retract_acceleration * steps_per_mm); // convert to: acceleration steps/sec^2
  }
  else if (bse == 0) {
    block->acceleration_st = ceil(travel_acceleration * steps_per_mm); // convert to: acceleration steps/sec^2
  }
  else {
    block->acceleration_st = ceil(acceleration * steps_per_mm); // convert to: acceleration steps/sec^2
  }
  // Limit acceleration per axis
  unsigned long acc_st = block->acceleration_st,
                xsteps = axis_steps_per_sqr_second[X_AXIS],
                ysteps = axis_steps_per_sqr_second[Y_AXIS],
                zsteps = axis_steps_per_sqr_second[Z_AXIS],
                esteps = axis_steps_per_sqr_second[E_AXIS];
  if ((float)acc_st * bsx / block->step_event_count > xsteps) acc_st = xsteps;
  if ((float)acc_st * bsy / block->step_event_count > ysteps) acc_st = ysteps;
  if ((float)acc_st * bsz / block->step_event_count > zsteps) acc_st = zsteps;
  if ((float)acc_st * bse / block->step_event_count > esteps) acc_st = esteps;
 
  block->acceleration_st = acc_st;
  block->acceleration = acc_st / steps_per_mm;
  block->acceleration_rate = (long)(acc_st * 16777216.0 / (F_CPU / 8.0));

  #if 0  // Use old jerk for now
    // Compute path unit vector
    double unit_vec[3];

    unit_vec[X_AXIS] = delta_mm[X_AXIS]*inverse_millimeters;
    unit_vec[Y_AXIS] = delta_mm[Y_AXIS]*inverse_millimeters;
    unit_vec[Z_AXIS] = delta_mm[Z_AXIS]*inverse_millimeters;

    // Compute maximum allowable entry speed at junction by centripetal acceleration approximation.
    // Let a circle be tangent to both previous and current path line segments, where the junction
    // deviation is defined as the distance from the junction to the closest edge of the circle,
    // colinear with the circle center. The circular segment joining the two paths represents the
    // path of centripetal acceleration. Solve for max velocity based on max acceleration about the
    // radius of the circle, defined indirectly by junction deviation. This may be also viewed as
    // path width or max_jerk in the previous grbl version. This approach does not actually deviate
    // from path, but used as a robust way to compute cornering speeds, as it takes into account the
    // nonlinearities of both the junction angle and junction velocity.
    double vmax_junction = MINIMUM_PLANNER_SPEED; // Set default max junction speed

    // Skip first block or when previous_nominal_speed is used as a flag for homing and offset cycles.
    if ((block_buffer_head != block_buffer_tail) && (previous_nominal_speed > 0.0)) {
      // Compute cosine of angle between previous and current path. (prev_unit_vec is negative)
      // NOTE: Max junction velocity is computed without sin() or acos() by trig half angle identity.
      double cos_theta = - previous_unit_vec[X_AXIS] * unit_vec[X_AXIS]
        - previous_unit_vec[Y_AXIS] * unit_vec[Y_AXIS]
        - previous_unit_vec[Z_AXIS] * unit_vec[Z_AXIS] ;

      // Skip and use default max junction speed for 0 degree acute junction.
      if (cos_theta < 0.95) {
        vmax_junction = min(previous_nominal_speed,block->nominal_speed);
        // Skip and avoid divide by zero for straight junctions at 180 degrees. Limit to min() of nominal speeds.
        if (cos_theta > -0.95) {
          // Compute maximum junction velocity based on maximum acceleration and junction deviation
          double sin_theta_d2 = sqrt(0.5*(1.0-cos_theta)); // Trig half angle identity. Always positive.
          vmax_junction = min(vmax_junction,
          sqrt(block->acceleration * junction_deviation * sin_theta_d2/(1.0-sin_theta_d2)) );
        }
      }
    }
  #endif

  // Start with a safe speed
  float vmax_junction = max_xy_jerk / 2;
  float vmax_junction_factor = 1.0; 
  float mz2 = max_z_jerk / 2, me2 = max_e_jerk / 2;
  float csz = current_speed[Z_AXIS], cse = current_speed[E_AXIS];
  if (fabs(csz) > mz2) vmax_junction = min(vmax_junction, mz2);
  if (fabs(cse) > me2) vmax_junction = min(vmax_junction, me2);
  vmax_junction = min(vmax_junction, block->nominal_speed);
  float safe_speed = vmax_junction;

  if ((moves_queued > 1) && (previous_nominal_speed > 0.0001)) {
    float dx = current_speed[X_AXIS] - previous_speed[X_AXIS],
          dy = current_speed[Y_AXIS] - previous_speed[Y_AXIS],
          dz = fabs(csz - previous_speed[Z_AXIS]),
          de = fabs(cse - previous_speed[E_AXIS]),
          jerk = sqrt(dx * dx + dy * dy);

    //    if ((fabs(previous_speed[X_AXIS]) > 0.0001) || (fabs(previous_speed[Y_AXIS]) > 0.0001)) {
    vmax_junction = block->nominal_speed;
    //    }
    if (jerk > max_xy_jerk) vmax_junction_factor = max_xy_jerk / jerk;
    if (dz > max_z_jerk) vmax_junction_factor = min(vmax_junction_factor, max_z_jerk / dz);
    if (de > max_e_jerk) vmax_junction_factor = min(vmax_junction_factor, max_e_jerk / de);

    vmax_junction = min(previous_nominal_speed, vmax_junction * vmax_junction_factor); // Limit speed to max previous speed
  }
  block->max_entry_speed = vmax_junction;

  // Initialize block entry speed. Compute based on deceleration to user-defined MINIMUM_PLANNER_SPEED.
  double v_allowable = max_allowable_speed(-block->acceleration, MINIMUM_PLANNER_SPEED, block->millimeters);
  block->entry_speed = min(vmax_junction, v_allowable);

  // Initialize planner efficiency flags
  // Set flag if block will always reach maximum junction speed regardless of entry/exit speeds.
  // If a block can de/ac-celerate from nominal speed to zero within the length of the block, then
  // the current block and next block junction speeds are guaranteed to always be at their maximum
  // junction speeds in deceleration and acceleration, respectively. This is due to how the current
  // block nominal speed limits both the current and next maximum junction speeds. Hence, in both
  // the reverse and forward planners, the corresponding block junction speed will always be at the
  // the maximum junction speed and may always be ignored for any speed reduction checks.
  block->nominal_length_flag = (block->nominal_speed <= v_allowable); 
  block->recalculate_flag = true; // Always calculate trapezoid for new block

  // Update previous path unit_vector and nominal speed
  for (int i = 0; i < NUM_AXIS; i++) previous_speed[i] = current_speed[i];
  previous_nominal_speed = block->nominal_speed;

  #ifdef ADVANCE
    // Calculate advance rate
    if (!bse || (!bsx && !bsy && !bsz)) {
      block->advance_rate = 0;
      block->advance = 0;
    }
    else {
      long acc_dist = estimate_acceleration_distance(0, block->nominal_rate, block->acceleration_st);
      float advance = (STEPS_PER_CUBIC_MM_E * EXTRUDER_ADVANCE_K) * (cse * cse * EXTRUSION_AREA * EXTRUSION_AREA) * 256;
      block->advance = advance;
      block->advance_rate = acc_dist ? advance / (float)acc_dist : 0;
    }
    /*
      SERIAL_ECHO_START;
     SERIAL_ECHOPGM("advance :");
     SERIAL_ECHO(block->advance/256.0);
     SERIAL_ECHOPGM("advance rate :");
     SERIAL_ECHOLN(block->advance_rate/256.0);
     */
  #endif // ADVANCE

  calculate_trapezoid_for_block(block, block->entry_speed / block->nominal_speed, safe_speed / block->nominal_speed);

  // Move buffer head
  block_buffer_head = next_buffer_head;

  // Update position
  for (int i = 0; i < NUM_AXIS; i++) position[i] = target[i];

  planner_recalculate();

  st_wake_up();

} // plan_buffer_line()

#ifdef ENABLE_AUTO_BED_LEVELING

  #ifndef DELTA
    vector_3 plan_get_position() {
      vector_3 position = vector_3(st_get_position_mm(X_AXIS), st_get_position_mm(Y_AXIS), st_get_position_mm(Z_AXIS));

<<<<<<< HEAD
      //position.debug("in plan_get position");
      //plan_bed_level_matrix.debug("in plan_get bed_level");
      matrix_3x3 inverse = matrix_3x3::transpose(plan_bed_level_matrix);
      //inverse.debug("in plan_get inverse");
      position.apply_rotation(inverse);
      //position.debug("after rotation");

      return position;
    }
  #endif //!DELTA

  void plan_set_position(float x, float y, float z, const float &e)
#else
  void plan_set_position(const float &x, const float &y, const float &z, const float &e)
#endif // ENABLE_AUTO_BED_LEVELING
  {
    #ifdef ENABLE_AUTO_BED_LEVELING
      apply_rotation_xyz(plan_bed_level_matrix, x, y, z);
    #endif
=======
#if defined(ENABLE_AUTO_BED_LEVELING) || defined(MESH_BED_LEVELING)
void plan_set_position(float x, float y, float z, const float &e)
#else
void plan_set_position(const float &x, const float &y, const float &z, const float &e)
#endif  // ENABLE_AUTO_BED_LEVELING || MESH_BED_LEVELING
{
#if defined(ENABLE_AUTO_BED_LEVELING)
  apply_rotation_xyz(plan_bed_level_matrix, x, y, z);
#elif defined(MESH_BED_LEVELING)
  if (mbl.active) {
    z += mbl.get_z(x, y);
  }
#endif  // ENABLE_AUTO_BED_LEVELING
>>>>>>> 9b639b41

    float nx = position[X_AXIS] = lround(x * axis_steps_per_unit[X_AXIS]);
    float ny = position[Y_AXIS] = lround(y * axis_steps_per_unit[Y_AXIS]);
    float nz = position[Z_AXIS] = lround(z * axis_steps_per_unit[Z_AXIS]);
    float ne = position[E_AXIS] = lround(e * axis_steps_per_unit[E_AXIS]);
    st_set_position(nx, ny, nz, ne);
    previous_nominal_speed = 0.0; // Resets planner junction speeds. Assumes start from rest.

    for (int i=0; i<NUM_AXIS; i++) previous_speed[i] = 0.0;
  }

void plan_set_e_position(const float &e) {
  position[E_AXIS] = lround(e * axis_steps_per_unit[E_AXIS]);  
  st_set_e_position(position[E_AXIS]);
}

#ifdef PREVENT_DANGEROUS_EXTRUDE
  void set_extrude_min_temp(float temp) { extrude_min_temp = temp; }
#endif

// Calculate the steps/s^2 acceleration rates, based on the mm/s^s
void reset_acceleration_rates() {
  for (int i = 0; i < NUM_AXIS; i++)
    axis_steps_per_sqr_second[i] = max_acceleration_units_per_sq_second[i] * axis_steps_per_unit[i];
}<|MERGE_RESOLUTION|>--- conflicted
+++ resolved
@@ -468,13 +468,8 @@
 // Add a new linear movement to the buffer. steps[X_AXIS], _y and _z is the absolute position in 
 // mm. Microseconds specify how many microseconds the move should take to perform. To aid acceleration
 // calculation the caller must also provide the physical length of the line in millimeters.
-<<<<<<< HEAD
-#ifdef ENABLE_AUTO_BED_LEVELING
+#if defined(ENABLE_AUTO_BED_LEVELING) || defined(MESH_BED_LEVELING)
   void plan_buffer_line(float x, float y, float z, const float &e, float feed_rate, const uint8_t &extruder)
-=======
-#if defined(ENABLE_AUTO_BED_LEVELING) || defined(MESH_BED_LEVELING)
-void plan_buffer_line(float x, float y, float z, const float &e, float feed_rate, const uint8_t &extruder)
->>>>>>> 9b639b41
 #else
   void plan_buffer_line(const float &x, const float &y, const float &z, const float &e, float feed_rate, const uint8_t &extruder)
 #endif  //ENABLE_AUTO_BED_LEVELING
@@ -490,21 +485,13 @@
     lcd_update();
   }
 
-<<<<<<< HEAD
+  #ifdef MESH_BED_LEVELING
+    if (mbl.active) z += mbl.get_z(x, y);
+  #endif
+
   #ifdef ENABLE_AUTO_BED_LEVELING
     apply_rotation_xyz(plan_bed_level_matrix, x, y, z);
   #endif
-=======
-#if defined(MESH_BED_LEVELING)
-  if (mbl.active) {
-    z += mbl.get_z(x, y);
-  }
-#endif  // MESH_BED_LEVELING
-
-#ifdef ENABLE_AUTO_BED_LEVELING
-  apply_rotation_xyz(plan_bed_level_matrix, x, y, z);
-#endif // ENABLE_AUTO_BED_LEVELING
->>>>>>> 9b639b41
 
   // The target position of the tool in absolute steps
   // Calculate target position in absolute steps
@@ -969,47 +956,32 @@
 
 } // plan_buffer_line()
 
-#ifdef ENABLE_AUTO_BED_LEVELING
-
-  #ifndef DELTA
-    vector_3 plan_get_position() {
-      vector_3 position = vector_3(st_get_position_mm(X_AXIS), st_get_position_mm(Y_AXIS), st_get_position_mm(Z_AXIS));
-
-<<<<<<< HEAD
-      //position.debug("in plan_get position");
-      //plan_bed_level_matrix.debug("in plan_get bed_level");
-      matrix_3x3 inverse = matrix_3x3::transpose(plan_bed_level_matrix);
-      //inverse.debug("in plan_get inverse");
-      position.apply_rotation(inverse);
-      //position.debug("after rotation");
-
-      return position;
-    }
-  #endif //!DELTA
-
+#if defined(ENABLE_AUTO_BED_LEVELING) && !defined(DELTA)
+  vector_3 plan_get_position() {
+    vector_3 position = vector_3(st_get_position_mm(X_AXIS), st_get_position_mm(Y_AXIS), st_get_position_mm(Z_AXIS));
+
+    //position.debug("in plan_get position");
+    //plan_bed_level_matrix.debug("in plan_get bed_level");
+    matrix_3x3 inverse = matrix_3x3::transpose(plan_bed_level_matrix);
+    //inverse.debug("in plan_get inverse");
+    position.apply_rotation(inverse);
+    //position.debug("after rotation");
+
+    return position;
+  }
+#endif // ENABLE_AUTO_BED_LEVELING && !DELTA
+
+#if defined(ENABLE_AUTO_BED_LEVELING) || defined(MESH_BED_LEVELING)
   void plan_set_position(float x, float y, float z, const float &e)
 #else
   void plan_set_position(const float &x, const float &y, const float &z, const float &e)
-#endif // ENABLE_AUTO_BED_LEVELING
+#endif // ENABLE_AUTO_BED_LEVELING || MESH_BED_LEVELING
   {
     #ifdef ENABLE_AUTO_BED_LEVELING
       apply_rotation_xyz(plan_bed_level_matrix, x, y, z);
+    #elif defined(MESH_BED_LEVELING)
+      if (mbl.active) z += mbl.get_z(x, y);
     #endif
-=======
-#if defined(ENABLE_AUTO_BED_LEVELING) || defined(MESH_BED_LEVELING)
-void plan_set_position(float x, float y, float z, const float &e)
-#else
-void plan_set_position(const float &x, const float &y, const float &z, const float &e)
-#endif  // ENABLE_AUTO_BED_LEVELING || MESH_BED_LEVELING
-{
-#if defined(ENABLE_AUTO_BED_LEVELING)
-  apply_rotation_xyz(plan_bed_level_matrix, x, y, z);
-#elif defined(MESH_BED_LEVELING)
-  if (mbl.active) {
-    z += mbl.get_z(x, y);
-  }
-#endif  // ENABLE_AUTO_BED_LEVELING
->>>>>>> 9b639b41
 
     float nx = position[X_AXIS] = lround(x * axis_steps_per_unit[X_AXIS]);
     float ny = position[Y_AXIS] = lround(y * axis_steps_per_unit[Y_AXIS]);
