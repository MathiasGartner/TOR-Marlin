#ifndef LANGUAGE_H
#define LANGUAGE_H

#include "Configuration.h"

#define LANGUAGE_CONCAT(M)       #M
#define GENERATE_LANGUAGE_INCLUDE(M)  LANGUAGE_CONCAT(language_##M.h)


// NOTE: IF YOU CHANGE LANGUAGE FILES OR MERGE A FILE WITH CHANGES
//
//   ==> ALWAYS TRY TO COMPILE MARLIN WITH/WITHOUT "ULTIPANEL" / "ULTRALCD" / "SDSUPPORT" #define IN "Configuration.h"
//   ==> ALSO TRY ALL AVAILABLE LANGUAGE OPTIONS
// See also documentation/LCDLanguageFont.md

// Languages
// en       English
// pl       Polish
// fr       French
// de       German
// es       Spanish
// ru       Russian
// it       Italian
// pt       Portuguese
// pt-br    Portuguese (Brazil)
// fi       Finnish
// an       Aragonese
// nl       Dutch
// ca       Catalan
// eu       Basque-Euskera
// kana     Japanese
// kana_utf Japanese

#ifndef LANGUAGE_INCLUDE
  // pick your language from the list above
  #define LANGUAGE_INCLUDE GENERATE_LANGUAGE_INCLUDE(en)
#endif

#define PROTOCOL_VERSION "1.0"
#define FIRMWARE_URL "https://github.com/MarlinFirmware/Marlin"

#if MB(ULTIMAKER)|| MB(ULTIMAKER_OLD)|| MB(ULTIMAIN_2)
  #define MACHINE_NAME "Ultimaker"
  #define FIRMWARE_URL "http://firmware.ultimaker.com"
#elif MB(RUMBA)
  #define MACHINE_NAME "Rumba"
#elif MB(3DRAG)
  #define MACHINE_NAME "3Drag"
  #define FIRMWARE_URL "http://3dprint.elettronicain.it/"
#elif MB(K8200)
  #define MACHINE_NAME "K8200"
#elif MB(5DPRINT)
  #define MACHINE_NAME "Makibox"
#elif MB(SAV_MKI)
  #define MACHINE_NAME "SAV MkI"
  #define FIRMWARE_URL "https://github.com/fmalpartida/Marlin/tree/SAV-MkI-config"
#elif MB(WITBOX)
  #define MACHINE_NAME "WITBOX"
  #define FIRMWARE_URL "http://www.bq.com/gb/downloads-witbox.html"
#elif MB(HEPHESTOS)
  #define MACHINE_NAME "HEPHESTOS"
  #define FIRMWARE_URL "http://www.bq.com/gb/downloads-prusa-i3-hephestos.html"
#else // Default firmware set to Mendel
  #define MACHINE_NAME "Mendel"
#endif

#ifdef CUSTOM_MENDEL_NAME
  #define MACHINE_NAME CUSTOM_MENDEL_NAME
#endif

#ifndef MACHINE_UUID
   #define MACHINE_UUID "00000000-0000-0000-0000-000000000000"
#endif


#define STRINGIFY_(n) #n
#define STRINGIFY(n) STRINGIFY_(n)


// Common LCD messages

  /* nothing here yet */

// Common serial messages
#define MSG_MARLIN "Marlin"

// Serial Console Messages (do not translate those!)

#define MSG_Enqueing                        "enqueing \""
#define MSG_POWERUP                         "PowerUp"
#define MSG_EXTERNAL_RESET                  " External Reset"
#define MSG_BROWNOUT_RESET                  " Brown out Reset"
#define MSG_WATCHDOG_RESET                  " Watchdog Reset"
#define MSG_SOFTWARE_RESET                  " Software Reset"
#define MSG_AUTHOR                          " | Author: "
#define MSG_CONFIGURATION_VER               " Last Updated: "
#define MSG_FREE_MEMORY                     " Free Memory: "
#define MSG_PLANNER_BUFFER_BYTES            "  PlannerBufferBytes: "
#define MSG_OK                              "ok"
#define MSG_FILE_SAVED                      "Done saving file."
#define MSG_ERR_LINE_NO                     "Line Number is not Last Line Number+1, Last Line: "
#define MSG_ERR_CHECKSUM_MISMATCH           "checksum mismatch, Last Line: "
#define MSG_ERR_NO_CHECKSUM                 "No Checksum with line number, Last Line: "
#define MSG_ERR_NO_LINENUMBER_WITH_CHECKSUM "No Line Number with checksum, Last Line: "
#define MSG_FILE_PRINTED                    "Done printing file"
#define MSG_BEGIN_FILE_LIST                 "Begin file list"
#define MSG_END_FILE_LIST                   "End file list"
#define MSG_M104_INVALID_EXTRUDER           "M104 Invalid extruder "
#define MSG_M105_INVALID_EXTRUDER           "M105 Invalid extruder "
#define MSG_M200_INVALID_EXTRUDER           "M200 Invalid extruder "
#define MSG_M218_INVALID_EXTRUDER           "M218 Invalid extruder "
#define MSG_M221_INVALID_EXTRUDER           "M221 Invalid extruder "
#define MSG_ERR_NO_THERMISTORS              "No thermistors - no temperature"
#define MSG_M109_INVALID_EXTRUDER           "M109 Invalid extruder "
#define MSG_HEATING                         "Heating..."
#define MSG_HEATING_COMPLETE                "Heating done."
#define MSG_BED_HEATING                     "Bed Heating."
#define MSG_BED_DONE                        "Bed done."
#define MSG_M115_REPORT                     "FIRMWARE_NAME:Marlin V1; Sprinter/grbl mashup for gen6 FIRMWARE_URL:" FIRMWARE_URL " PROTOCOL_VERSION:" PROTOCOL_VERSION " MACHINE_TYPE:" MACHINE_NAME " EXTRUDER_COUNT:" STRINGIFY(EXTRUDERS) " UUID:" MACHINE_UUID "\n"
#define MSG_COUNT_X                         " Count X: "
#define MSG_ERR_KILLED                      "Printer halted. kill() called!"
#define MSG_ERR_STOPPED                     "Printer stopped due to errors. Fix the error and use M999 to restart. (Temperature is reset. Set it after restarting)"
#define MSG_RESEND                          "Resend: "
#define MSG_UNKNOWN_COMMAND                 "Unknown command: \""
#define MSG_ACTIVE_EXTRUDER                 "Active Extruder: "
#define MSG_INVALID_EXTRUDER                "Invalid extruder"
#define MSG_INVALID_SOLENOID                "Invalid solenoid"
#define MSG_X_MIN                           "x_min: "
#define MSG_X_MAX                           "x_max: "
#define MSG_Y_MIN                           "y_min: "
#define MSG_Y_MAX                           "y_max: "
#define MSG_Z_MIN                           "z_min: "
#define MSG_Z_MAX                           "z_max: "
#define MSG_M119_REPORT                     "Reporting endstop status"
#define MSG_ENDSTOP_HIT                     "TRIGGERED"
#define MSG_ENDSTOP_OPEN                    "open"
#define MSG_HOTEND_OFFSET                   "Hotend offsets:"

#define MSG_SD_CANT_OPEN_SUBDIR             "Cannot open subdir"
#define MSG_SD_INIT_FAIL                    "SD init fail"
#define MSG_SD_VOL_INIT_FAIL                "volume.init failed"
#define MSG_SD_OPENROOT_FAIL                "openRoot failed"
#define MSG_SD_CARD_OK                      "SD card ok"
#define MSG_SD_WORKDIR_FAIL                 "workDir open failed"
#define MSG_SD_OPEN_FILE_FAIL               "open failed, File: "
#define MSG_SD_FILE_OPENED                  "File opened: "
#define MSG_SD_SIZE                         " Size: "
#define MSG_SD_FILE_SELECTED                "File selected"
#define MSG_SD_WRITE_TO_FILE                "Writing to file: "
#define MSG_SD_PRINTING_BYTE                "SD printing byte "
#define MSG_SD_NOT_PRINTING                 "Not SD printing"
#define MSG_SD_ERR_WRITE_TO_FILE            "error writing to file"
#define MSG_SD_CANT_ENTER_SUBDIR            "Cannot enter subdir: "

#define MSG_STEPPER_TOO_HIGH                "Steprate too high: "
#define MSG_ENDSTOPS_HIT                    "endstops hit: "
#define MSG_ERR_COLD_EXTRUDE_STOP           " cold extrusion prevented"
#define MSG_ERR_LONG_EXTRUDE_STOP           " too long extrusion prevented"
#define MSG_BABYSTEPPING_X                  "Babystepping X"
#define MSG_BABYSTEPPING_Y                  "Babystepping Y"
#define MSG_BABYSTEPPING_Z                  "Babystepping Z"
#define MSG_SERIAL_ERROR_MENU_STRUCTURE     "Error in menu structure"

#define MSG_ERR_EEPROM_WRITE                "Error writing to EEPROM!"

// temperature.cpp strings
#define MSG_PID_AUTOTUNE                    "PID Autotune"
#define MSG_PID_AUTOTUNE_START              MSG_PID_AUTOTUNE " start"
#define MSG_PID_AUTOTUNE_FAILED             MSG_PID_AUTOTUNE " failed!"
#define MSG_PID_BAD_EXTRUDER_NUM            MSG_PID_AUTOTUNE_FAILED " Bad extruder number"
#define MSG_PID_TEMP_TOO_HIGH               MSG_PID_AUTOTUNE_FAILED " Temperature too high"
#define MSG_PID_TIMEOUT                     MSG_PID_AUTOTUNE_FAILED " timeout"
#define MSG_BIAS                            " bias: "
#define MSG_D                               " d: "
#define MSG_T_MIN                           " min: "
#define MSG_T_MAX                           " max: "
#define MSG_KU                              " Ku: "
#define MSG_TU                              " Tu: "
#define MSG_CLASSIC_PID                     " Classic PID "
#define MSG_KP                              " Kp: "
#define MSG_KI                              " Ki: "
#define MSG_KD                              " Kd: "
#define MSG_OK_B                            "ok B:"
#define MSG_OK_T                            "ok T:"
#define MSG_AT                              " @:"
#define MSG_PID_AUTOTUNE_FINISHED           MSG_PID_AUTOTUNE " finished! Put the last Kp, Ki and Kd constants from above into Configuration.h"
#define MSG_PID_DEBUG                       " PID_DEBUG "
#define MSG_PID_DEBUG_INPUT                 ": Input "
#define MSG_PID_DEBUG_OUTPUT                " Output "
#define MSG_PID_DEBUG_PTERM                 " pTerm "
#define MSG_PID_DEBUG_ITERM                 " iTerm "
#define MSG_PID_DEBUG_DTERM                 " dTerm "
#define MSG_HEATING_FAILED                  "Heating failed"
#define MSG_EXTRUDER_SWITCHED_OFF           "Extruder switched off. Temperature difference between temp sensors is too high !"

#define MSG_INVALID_EXTRUDER_NUM            " - Invalid extruder number !"
#define MSG_THERMAL_RUNAWAY_STOP            "Thermal Runaway, system stopped! Heater_ID: "
#define MSG_SWITCHED_OFF_MAX                " switched off. MAXTEMP triggered !!"
#define MSG_MINTEMP_EXTRUDER_OFF            ": Extruder switched off. MINTEMP triggered !"
#define MSG_MAXTEMP_EXTRUDER_OFF            ": Extruder" MSG_SWITCHED_OFF_MAX
#define MSG_MAXTEMP_BED_OFF                 "Heated bed" MSG_SWITCHED_OFF_MAX

// LCD Menu Messages

<<<<<<< HEAD

#if !(defined( DISPLAY_CHARSET_HD44780_JAPAN ) || defined( DISPLAY_CHARSET_HD44780_WESTERN ) || defined( DISPLAY_CHARSET_HD44780_CYRILLIC ))
  #define DISPLAY_CHARSET_HD44780_JAPAN
=======
// Add your own character. Reference: https://github.com/MarlinFirmware/Marlin/pull/1434 photos
//                                and https://www.sparkfun.com/datasheets/LCD/HD44780.pdf page 17-18
#ifdef DOGLCD
  #define STR_Ae "\304"               // 'Ä' U8glib
  #define STR_ae "\344"               // 'ä'
  #define STR_Oe "\326"               // 'Ö'
  #define STR_oe STR_Oe               // 'ö'
  #define STR_Ue "\334"               // 'Ü'
  #define STR_ue STR_Ue               // 'ü'
  #define STR_sz "\337"               // 'ß'
  #define STR_h2 "\262"               // '²'
  #define STR_h3 "\263"               // '³'
  #define STR_Deg "\260"              // '°'
  #define STR_THERMOMETER "\377"
#else
  #ifdef DISPLAY_CHARSET_HD44780_JAPAN // HD44780 ROM Code: A00 (Japan)
    #define STR_ae "\xe1"
    #define STR_Ae STR_ae
    #define STR_oe "\357"
    #define STR_Oe STR_oe
    #define STR_ue "\365"
    #define STR_Ue STR_ue
    #define STR_sz "\342"
    #define STR_h2 "2"
    #define STR_h3 "3"
    #define STR_Deg "\271"
    #define STR_THERMOMETER "\002"
  #elif defined(DISPLAY_CHARSET_HD44780_WESTERN) // HD44780 ROM Code: A02 (Western)
    #define STR_Ae "\216"
    #define STR_ae "\204"
    #define STR_Oe "\211"
    #define STR_oe "\204"
    #define STR_Ue "\212"
    #define STR_ue "\201"
    #define STR_sz "\160"
    #define STR_h2 "\262"
    #define STR_h3 "\263"
    #define STR_Deg "\337"
    #define STR_THERMOMETER "\002"
  #endif
>>>>>>> 512a0056
#endif

#include LANGUAGE_INCLUDE
#include "language_en.h"

#endif //__LANGUAGE_H<|MERGE_RESOLUTION|>--- conflicted
+++ resolved
@@ -202,52 +202,8 @@
 
 // LCD Menu Messages
 
-<<<<<<< HEAD
-
 #if !(defined( DISPLAY_CHARSET_HD44780_JAPAN ) || defined( DISPLAY_CHARSET_HD44780_WESTERN ) || defined( DISPLAY_CHARSET_HD44780_CYRILLIC ))
   #define DISPLAY_CHARSET_HD44780_JAPAN
-=======
-// Add your own character. Reference: https://github.com/MarlinFirmware/Marlin/pull/1434 photos
-//                                and https://www.sparkfun.com/datasheets/LCD/HD44780.pdf page 17-18
-#ifdef DOGLCD
-  #define STR_Ae "\304"               // 'Ä' U8glib
-  #define STR_ae "\344"               // 'ä'
-  #define STR_Oe "\326"               // 'Ö'
-  #define STR_oe STR_Oe               // 'ö'
-  #define STR_Ue "\334"               // 'Ü'
-  #define STR_ue STR_Ue               // 'ü'
-  #define STR_sz "\337"               // 'ß'
-  #define STR_h2 "\262"               // '²'
-  #define STR_h3 "\263"               // '³'
-  #define STR_Deg "\260"              // '°'
-  #define STR_THERMOMETER "\377"
-#else
-  #ifdef DISPLAY_CHARSET_HD44780_JAPAN // HD44780 ROM Code: A00 (Japan)
-    #define STR_ae "\xe1"
-    #define STR_Ae STR_ae
-    #define STR_oe "\357"
-    #define STR_Oe STR_oe
-    #define STR_ue "\365"
-    #define STR_Ue STR_ue
-    #define STR_sz "\342"
-    #define STR_h2 "2"
-    #define STR_h3 "3"
-    #define STR_Deg "\271"
-    #define STR_THERMOMETER "\002"
-  #elif defined(DISPLAY_CHARSET_HD44780_WESTERN) // HD44780 ROM Code: A02 (Western)
-    #define STR_Ae "\216"
-    #define STR_ae "\204"
-    #define STR_Oe "\211"
-    #define STR_oe "\204"
-    #define STR_Ue "\212"
-    #define STR_ue "\201"
-    #define STR_sz "\160"
-    #define STR_h2 "\262"
-    #define STR_h3 "\263"
-    #define STR_Deg "\337"
-    #define STR_THERMOMETER "\002"
-  #endif
->>>>>>> 512a0056
 #endif
 
 #include LANGUAGE_INCLUDE
