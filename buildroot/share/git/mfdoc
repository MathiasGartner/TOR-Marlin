#!/usr/bin/env bash
#
# mfdoc
#
# Start Jekyll in watch mode to work on Marlin Documentation and preview locally
#

MFINFO=$(mfinfo "$@") || exit
IFS=' ' read -a INFO <<< "$MFINFO"
ORG=${INFO[0]}
REPO=${INFO[2]}
BRANCH=${INFO[4]}

if [[ $ORG != "MarlinFirmware" || $REPO != "MarlinDocumentation" ]]; then
  echo "Wrong repository."
  exit
fi

opensite() {
  TOOL=$(which gnome-open xdg-open open | awk '{ print $1 }')
  URL="http://127.0.0.1:4000/"
  if [ -z "$TOOL" ]; then
    echo "Can't find a tool to open the URL:"
    echo $URL
  else
    echo "Opening preview site in the browser..."
    "$TOOL" "$URL"
  fi
}

echo "Previewing MarlinDocumentation..."

# wait to open the url for about 8s
( sleep 45; opensite ) &
<<<<<<< HEAD

bundle exec jekyll serve --watch --incremental
=======
>>>>>>> be170337

bundle exec jekyll serve --watch --incremental<|MERGE_RESOLUTION|>--- conflicted
+++ resolved
@@ -32,10 +32,5 @@
 
 # wait to open the url for about 8s
 ( sleep 45; opensite ) &
-<<<<<<< HEAD
-
-bundle exec jekyll serve --watch --incremental
-=======
->>>>>>> be170337
 
 bundle exec jekyll serve --watch --incremental