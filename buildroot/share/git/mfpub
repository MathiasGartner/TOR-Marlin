--- conflicted
+++ resolved
@@ -27,22 +27,6 @@
 
 if [[ $BRANCH == "gh-pages" ]]; then
   echo "Can't build from 'gh-pages.' Only the Jekyll branches (based on 'master')."
-<<<<<<< HEAD
-  bundle exec jekyll serve --watch
-  exit
-fi
-
-if [[ $BRANCH != "master" ]]; then
-  echo "Don't forget to update and push 'master'!"
-  # GOJF Card
-  git stash
-fi
-
-# Check out the named branch (or stay in current)
-git checkout $BRANCH
-
-echo "Generating MarlinDocumentation..."
-=======
   exit
 fi
 
@@ -50,7 +34,6 @@
 echo "Don't forget to update and push 'master'!"
 # GOJF Card
 git stash
->>>>>>> be170337
 
 COMMIT=$( git log --format="%H" -n 1 )
 
@@ -60,12 +43,6 @@
 # Push 'master' to the fork and make a proper PR...
 if [[ $BRANCH == "master" ]]; then
 
-<<<<<<< HEAD
-  if [[ $FORK == "MarlinFirmware" ]]; then
-
-    # Allow working directly with the main fork
-    git push -f upstream
-=======
   # Allow working directly with the main fork
   echo
   echo -n "Pushing to origin/master... "
@@ -87,25 +64,13 @@
 
   TOOL=$(which gnome-open xdg-open open | awk '{ print $1 }')
   URL="https://github.com/$ORG/$REPO/compare/$TARG...$FORK:$BRANCH?expand=1"
->>>>>>> be170337
 
+  if [ -z "$TOOL" ]; then
+    echo "Can't find a tool to open the URL:"
+    echo $URL
   else
-
-    if [ -z "$(git branch -vv | grep ^\* | grep \\[origin)" ]; then firstpush; fi
-
-    git push -f origin
-
-    TOOL=$(which gnome-open xdg-open open | awk '{ print $1 }')
-    URL="https://github.com/$ORG/$REPO/compare/$TARG...$FORK:$BRANCH?expand=1"
-
-    if [ -z "$TOOL" ]; then
-      echo "Can't find a tool to open the URL:"
-      echo $URL
-    else
-      echo "Opening a New PR Form..."
-      "$TOOL" "$URL"
-    fi
-
+    echo "Opening a New PR Form..."
+    "$TOOL" "$URL"
   fi
 
 fi
@@ -114,12 +79,9 @@
 # mv ./_plugins/jekyll-press.rb-disabled ./_plugins/jekyll-press.rb
 # bundle install
 
-<<<<<<< HEAD
-=======
 echo
 echo "Generating MarlinDocumentation..."
 
->>>>>>> be170337
 # build the site statically and proof it
 bundle exec jekyll build --profile --trace --no-watch
 bundle exec htmlproofer ./_site --only-4xx --allow-hash-href --check-favicon --check-html --url-swap ".*marlinfw.org/:/"
