--- conflicted
+++ resolved
@@ -17,36 +17,15 @@
 
 Click on the [Issue Queue](https://github.com/MarlinFirmware/Marlin/issues) and [Pull Requests](https://github.com/MarlinFirmware/Marlin/pulls) links above at any time to see what we're currently working on.
 
-<<<<<<< HEAD
 To submit patches and new features for Marlin 1.1 check out the [bugfix-1.1.x](https://github.com/MarlinFirmware/Marlin/tree/bugfix-1.1.x) branch, add your commits, and submit a Pull Request back to the `bugfix-1.1.x` branch. Periodically that branch will form the basis for the next minor release.
 
 Note that our "bugfix" branch will always contain the latest patches to the current release version. These patches may not be widely tested. As always, when using "nightly" builds of Marlin, proceed with full caution.
-=======
-Download earlier versions of Marlin on the [Releases page](https://github.com/MarlinFirmware/Marlin/releases). (The latest tagged release of Marlin is version 1.1.7.)
-
-## Recent Changes
-- Internally always use native machine space
-- Initial UBL LCD Menu
-- New optimized G-code parser singleton
-- Initial `M3`/`M4`/`M5` Spindle and Laser support
-- Added `M421 Q` to offset a mesh point
-- Refinements to `G26` and `G33`
-- Added `M80 S` to query the power state
-- "Cancel Print" now shuts off heaters
-- Added `EXTRAPOLATE_BEYOND_GRID` option for mesh-based leveling
->>>>>>> 2aaf66b7
 
 ## Current Status: In Development
 
 Marlin development has reached an important milestone with its first stable release in over 2 years. During this period we focused on cleaning up the code and making it more modern, consistent, readable, and sensible.
 
-<<<<<<< HEAD
 ## Future Development
-=======
-- This branch is for fixing bugs and integrating any new features for the duration of the Marlin 1.1.x life-cycle. We've opted for a simplified branch structure while we work on the maintainability and encapsulation of code modules. Version 2.0 and beyond should improve on separation of bug fixes and cutting-edge development.
-- Follow the proper coding style to gain points with the maintainers. See our [Coding Standards](http://marlinfw.org/docs/development/coding_standards.html) page for more information.
-- Please submit your questions and concerns to the [Issue Queue](https://github.com/MarlinFirmware/Marlin/issues). The "naive" question is often the one we forget to ask.
->>>>>>> 2aaf66b7
 
 Marlin 1.1 is the last "flat" version of Marlin!
 
